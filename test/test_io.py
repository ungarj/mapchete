"""Test Mapchete io module."""

import pytest
import shutil
import rasterio
import tempfile
import numpy as np
import numpy.ma as ma
import fiona
from fiona.errors import DriverError
import os
from rasterio.crs import CRS
from rasterio.enums import Compression
from shapely import wkt
from shapely.errors import TopologicalError
from shapely.geometry import shape, box, Polygon, MultiPolygon, LineString
from shapely.ops import unary_union
from tilematrix import Bounds
from itertools import product

import mapchete
from mapchete.config import MapcheteConfig
from mapchete.errors import GeometryTypeError, MapcheteIOError
from mapchete.io import (
    get_best_zoom_level,
    path_exists,
    absolute_path,
    read_json,
    tile_to_zoom_level,
    tiles_exist,
    copy,
)
from mapchete.io.raster import (
    read_raster_window,
    write_raster_window,
    extract_from_array,
    resample_from_array,
    create_mosaic,
    ReferencedRaster,
    prepare_array,
    RasterWindowMemoryFile,
    read_raster_no_crs,
    convert_raster,
)
from mapchete.io.vector import (
    read_vector_window,
    reproject_geometry,
    clean_geometry_type,
    segmentize_geometry,
    write_vector_window,
    _repair,
    convert_vector,
)
from mapchete.tile import BufferedTilePyramid


SCRIPTDIR = os.path.dirname(os.path.realpath(__file__))
TESTDATA_DIR = os.path.join(SCRIPTDIR, "testdata")


def test_best_zoom_level(dummy1_tif):
    """Test best zoom level determination."""
    assert get_best_zoom_level(dummy1_tif, "geodetic")
    assert get_best_zoom_level(dummy1_tif, "mercator")


def test_read_raster_window(dummy1_tif, minmax_zoom):
    """Read array with read_raster_window."""
    zoom = 8
    # without reproject
    config = MapcheteConfig(minmax_zoom.dict)
    rasterfile = config.params_at_zoom(zoom)["input"]["file1"]
    dummy1_bbox = rasterfile.bbox()

    pixelbuffer = 5
    tile_pyramid = BufferedTilePyramid("geodetic", pixelbuffer=pixelbuffer)
    tiles = list(tile_pyramid.tiles_from_geom(dummy1_bbox, zoom))
    # add edge tile
    tiles.append(tile_pyramid.tile(8, 0, 0))
    for tile in tiles:
        width, height = tile.shape
        for band in read_raster_window(dummy1_tif, tile):
            assert isinstance(band, ma.MaskedArray)
            assert band.shape == (width, height)
        for index in range(1, 4):
            band = read_raster_window(dummy1_tif, tile, index)
            assert isinstance(band, ma.MaskedArray)
            assert band.shape == (width, height)
        for index in [None, [1, 2, 3]]:
            band = read_raster_window(dummy1_tif, tile, index)
            assert isinstance(band, ma.MaskedArray)
            assert band.ndim == 3
            assert band.shape == (3, width, height)


def test_read_raster_window_reproject(dummy1_3857_tif, minmax_zoom):
    """Read array with read_raster_window."""
    zoom = 8
    # with reproject
    config_raw = minmax_zoom.dict
    config_raw["input"].update(file1=dummy1_3857_tif)
    config = MapcheteConfig(config_raw)
    rasterfile = config.params_at_zoom(zoom)["input"]["file1"]
    dummy1_bbox = rasterfile.bbox()

    pixelbuffer = 5
    tile_pyramid = BufferedTilePyramid("geodetic", pixelbuffer=pixelbuffer)
    tiles = list(tile_pyramid.tiles_from_geom(dummy1_bbox, zoom))
    # target window out of CRS bounds
    band = read_raster_window(dummy1_3857_tif, tile_pyramid.tile(12, 0, 0))
    assert isinstance(band, ma.MaskedArray)
    assert band.mask.all()
    # not intersecting tile
    tiles.append(tile_pyramid.tile(zoom, 1, 1))  # out of CRS bounds
    tiles.append(tile_pyramid.tile(zoom, 16, 1))  # out of file bbox
    for tile in tiles:
        for band in read_raster_window(dummy1_3857_tif, tile):
            assert isinstance(band, ma.MaskedArray)
            assert band.shape == tile.shape
        bands = read_raster_window(dummy1_3857_tif, tile, [1])
        assert isinstance(bands, ma.MaskedArray)
        assert bands.shape == tile.shape
    # errors
    with pytest.raises(IOError):
        read_raster_window("nonexisting_path", tile)


def test_read_raster_window_resampling(cleantopo_br_tif):
    """Assert various resampling options work."""
    tp = BufferedTilePyramid("geodetic")
    with rasterio.open(cleantopo_br_tif, "r") as src:
        tiles = tp.tiles_from_bounds(src.bounds, 4)
    for tile in tiles:
        outputs = [
            read_raster_window(cleantopo_br_tif, tile, resampling=resampling)
            for resampling in [
                "nearest",
                "bilinear",
                "cubic",
                "cubic_spline",
                "lanczos",
                "average",
                "mode",
            ]
        ]
        # resampling test:
        assert any(
            [not np.array_equal(w, v) for v, w in zip(outputs[:-1], outputs[1:])]
        )


def test_read_raster_window_partly_overlapping(cleantopo_br_tif):
    """Read array with read_raster_window where window is bigger than file."""
    tile = BufferedTilePyramid("geodetic").tile(4, 15, 31)
    data = read_raster_window(cleantopo_br_tif, tile)
    assert isinstance(data, ma.MaskedArray)
    assert data.mask.any()


def test_read_raster_window_mask(s2_band):
    """No resampling artefacts on mask edges."""
    tile = BufferedTilePyramid("geodetic").tile(zoom=13, row=1918, col=8905)
    data = read_raster_window(
        s2_band, tile, resampling="cubic", src_nodata=0, dst_nodata=0
    )
    assert data.any()
    assert not np.where(data == 1, True, False).any()


def test_read_raster_window_input_list(cleantopo_br):
    process_zoom = 5
    conf = dict(**cleantopo_br.dict)
    conf["output"].update(metatiling=1)
    with mapchete.open(conf) as mp:
        mp.batch_process(process_zoom)
        tiles = [
            (tile, mp.config.output.get_path(tile))
            for tile in mp.config.output_pyramid.tiles_from_bounds(
                mp.config.bounds, process_zoom
            )
            if path_exists(mp.config.output.get_path(tile))
        ]
        upper_tile = next(mp.get_process_tiles(process_zoom - 1))
        assert len(tiles) > 1
        resampled = resample_from_array(
            in_raster=create_mosaic(
                [(tile, read_raster_window(path, tile)) for tile, path in tiles]
            ),
            out_tile=upper_tile,
        )
    resampled2 = read_raster_window(
        [p for _, p in tiles], upper_tile, src_nodata=0, dst_nodata=0
    )
    assert resampled.dtype == resampled2.dtype
    assert resampled.shape == resampled2.shape
    assert np.array_equal(resampled.mask, resampled2.mask)
    # TODO slight rounding errors occur
    assert np.allclose(resampled, resampled2, rtol=0.01)


def test_read_raster_window_retry(invalid_tif):
    tile = BufferedTilePyramid("geodetic").tile(zoom=13, row=1918, col=8905)
    with pytest.raises(MapcheteIOError):
        read_raster_window(invalid_tif, tile)
    with pytest.raises(FileNotFoundError):
        read_raster_window("not_existing.tif", tile)


def test_read_raster_no_crs_errors():
    with tempfile.NamedTemporaryFile() as tmpfile:
        with pytest.raises(MapcheteIOError):
            read_raster_no_crs(tmpfile.name)


def test_write_raster_window():
    """Basic output format writing."""
    path = tempfile.NamedTemporaryFile(delete=False).name
    # standard tile
    tp = BufferedTilePyramid("geodetic")
    tile = tp.tile(5, 5, 5)
    data = ma.masked_array(np.ones((2,) + tile.shape))
    for out_profile in [
        dict(
            driver="GTiff",
            count=2,
            dtype="uint8",
            compress="lzw",
            nodata=0,
            height=tile.height,
            width=tile.width,
            affine=tile.affine,
        ),
        dict(
            driver="GTiff",
            count=2,
            dtype="uint8",
            compress="deflate",
            nodata=0,
            height=tile.height,
            width=tile.width,
            affine=tile.affine,
        ),
        dict(
            driver="PNG",
            count=2,
            dtype="uint8",
            nodata=0,
            height=tile.height,
            width=tile.width,
            compress=None,
            affine=tile.affine,
        ),
    ]:
        try:
            write_raster_window(
                in_tile=tile, in_data=data, out_profile=out_profile, out_path=path
            )
            with rasterio.open(path, "r") as src:
                assert src.read().any()
                assert src.meta["driver"] == out_profile["driver"]
                assert src.transform == tile.affine
                if out_profile["compress"]:
                    assert src.compression == Compression(
                        out_profile["compress"].upper()
                    )
        finally:
            shutil.rmtree(path, ignore_errors=True)
    # with metatiling
    tile = BufferedTilePyramid("geodetic", metatiling=4).tile(5, 1, 1)
    data = ma.masked_array(np.ones((2,) + tile.shape))
    out_tile = BufferedTilePyramid("geodetic").tile(5, 5, 5)
    out_profile = dict(
        driver="GTiff",
        count=2,
        dtype="uint8",
        compress="lzw",
        nodata=0,
        height=out_tile.height,
        width=out_tile.width,
        affine=out_tile.affine,
    )
    try:
        write_raster_window(
            in_tile=tile,
            in_data=data,
            out_profile=out_profile,
            out_tile=out_tile,
            out_path=path,
        )
        with rasterio.open(path, "r") as src:
            assert src.shape == out_tile.shape
            assert src.read().any()
            assert src.meta["driver"] == out_profile["driver"]
            assert src.transform == out_profile["transform"]
    finally:
        shutil.rmtree(path, ignore_errors=True)


def test_write_raster_window_memory():
    """Basic output format writing."""
    path = "memoryfile"
    # standard tile
    tp = BufferedTilePyramid("geodetic")
    tile = tp.tile(5, 5, 5)
    data = ma.masked_array(np.ones((2,) + tile.shape))
    for out_profile in [
        dict(
            driver="GTiff",
            count=2,
            dtype="uint8",
            compress="lzw",
            nodata=0,
            height=tile.height,
            width=tile.width,
            affine=tile.affine,
        ),
        dict(
            driver="GTiff",
            count=2,
            dtype="uint8",
            compress="deflate",
            nodata=0,
            height=tile.height,
            width=tile.width,
            affine=tile.affine,
        ),
        dict(
            driver="PNG",
            count=2,
            dtype="uint8",
            nodata=0,
            height=tile.height,
            width=tile.width,
            compress=None,
            affine=tile.affine,
        ),
    ]:
        with pytest.raises(DeprecationWarning):
            write_raster_window(
                in_tile=tile, in_data=data, out_profile=out_profile, out_path=path
            )


def test_raster_window_memoryfile():
    """Use context manager for rasterio MemoryFile."""
    tp = BufferedTilePyramid("geodetic")
    tile = tp.tile(5, 5, 5)
    data = ma.masked_array(np.ones((2,) + tile.shape))
    for out_profile in [
        dict(
            driver="GTiff",
            count=2,
            dtype="uint8",
            compress="lzw",
            nodata=0,
            height=tile.height,
            width=tile.width,
            affine=tile.affine,
        ),
        dict(
            driver="GTiff",
            count=2,
            dtype="uint8",
            compress="deflate",
            nodata=0,
            height=tile.height,
            width=tile.width,
            affine=tile.affine,
        ),
        dict(
            driver="PNG",
            count=2,
            dtype="uint8",
            nodata=0,
            height=tile.height,
            width=tile.width,
            compress=None,
            affine=tile.affine,
        ),
    ]:
        with RasterWindowMemoryFile(
            in_tile=tile, in_data=data, out_profile=out_profile
        ) as memfile:
            with memfile.open() as src:
                assert src.read().any()
                assert src.meta["driver"] == out_profile["driver"]
                assert src.transform == tile.affine
                if out_profile["compress"]:
                    assert src.compression == Compression(
                        out_profile["compress"].upper()
                    )


def test_write_raster_window_errors():
    """Basic output format writing."""
    tile = BufferedTilePyramid("geodetic").tile(5, 5, 5)
    data = ma.masked_array(np.ndarray((1, 1)))
    profile = {}
    path = ""
    # in_tile
    with pytest.raises(TypeError):
        write_raster_window(
            in_tile="invalid tile",
            in_data=data,
            out_profile=profile,
            out_tile=tile,
            out_path=path,
        )
    # out_tile
    with pytest.raises(TypeError):
        write_raster_window(
            in_tile=tile,
            in_data=data,
            out_profile=profile,
            out_tile="invalid tile",
            out_path=path,
        )
    # in_data
    with pytest.raises(TypeError):
        write_raster_window(
            in_tile=tile,
            in_data="invalid data",
            out_profile=profile,
            out_tile=tile,
            out_path=path,
        )
    # out_profile
    with pytest.raises(TypeError):
        write_raster_window(
            in_tile=tile,
            in_data=data,
            out_profile="invalid profile",
            out_tile=tile,
            out_path=path,
        )
    # out_path
    with pytest.raises(TypeError):
        write_raster_window(
            in_tile=tile, in_data=data, out_profile=profile, out_tile=tile, out_path=999
        )
    # cannot write
    with pytest.raises(ValueError):
        write_raster_window(
            in_tile=tile,
            in_data=data,
            out_profile=profile,
            out_tile=tile,
            out_path="/invalid_path",
        )


def test_extract_from_array():
    """Extract subdata from array."""
    in_tile = BufferedTilePyramid("geodetic", metatiling=4).tile(5, 5, 5)
    shape = (in_tile.shape[0] // 2, in_tile.shape[1])
    data = ma.masked_array(np.concatenate([np.ones(shape), np.ones(shape) * 2]))
    # intersecting at top
    out_tile = BufferedTilePyramid("geodetic").tile(5, 20, 20)
    out_array = extract_from_array(
        in_raster=data, in_affine=in_tile.affine, out_tile=out_tile
    )
    assert isinstance(out_array, np.ndarray)
    assert np.all(np.where(out_array == 1, True, False))
    # intersecting at bottom
    out_tile = BufferedTilePyramid("geodetic").tile(5, 22, 20)
    out_array = extract_from_array(
        in_raster=data, in_affine=in_tile.affine, out_tile=out_tile
    )
    assert isinstance(out_array, np.ndarray)
    assert np.all(np.where(out_array == 2, True, False))
    # not intersecting
    out_tile = BufferedTilePyramid("geodetic").tile(5, 15, 20)
    with pytest.raises(ValueError):
        out_array = extract_from_array(
            in_raster=data, in_affine=in_tile.affine, out_tile=out_tile
        )


def test_resample_from_array():
    """Resample array using rasterio reproject()."""
    in_tile = BufferedTilePyramid("geodetic").tile(5, 5, 5)
    in_data = np.ones(in_tile.shape)
    # tile from next toom level
    out_tile = BufferedTilePyramid("geodetic").tile(6, 10, 10)
    out_array = resample_from_array(in_data, in_tile.affine, out_tile)
    assert isinstance(out_array, ma.masked_array)
    assert np.all(np.where(out_array == 1, True, False))
    # not intersecting tile
    out_tile = BufferedTilePyramid("geodetic").tile(7, 0, 0)
    out_array = resample_from_array(in_data, in_tile.affine, out_tile)
    assert isinstance(out_array, ma.masked_array)
    assert out_array.mask.all()
    # data as tuple
    in_data = (np.ones(in_tile.shape[1:]),)
    out_tile = BufferedTilePyramid("geodetic").tile(6, 10, 10)
    out_array = resample_from_array(in_data, in_tile.affine, out_tile)
    # deprecated
    resample_from_array(in_data, in_tile.affine, out_tile, nodata=-9999)
    # errors
    with pytest.raises(TypeError):
        in_data = "invalid_type"
        resample_from_array(in_data, in_tile.affine, out_tile)
    with pytest.raises(TypeError):
        in_data = np.ones(in_tile.shape[0])
        resample_from_array(in_data, in_tile.affine, out_tile)


def test_create_mosaic_errors():
    """Check error handling of create_mosaic()."""
    tp_geo = BufferedTilePyramid("geodetic")
    tp_mer = BufferedTilePyramid("mercator")
    geo_tile = tp_geo.tile(1, 0, 0)
    geo_tile_data = np.ndarray(geo_tile.shape)
    mer_tile = tp_mer.tile(1, 1, 0)
    mer_tile_data = np.ndarray(mer_tile.shape)
    # tiles error
    with pytest.raises(TypeError):
        create_mosaic("invalid tiles")
    with pytest.raises(TypeError):
        create_mosaic(["invalid tiles"])
    # CRS error
    with pytest.raises(ValueError):
        create_mosaic([(geo_tile, geo_tile_data), (mer_tile, mer_tile_data)])
    # zoom error
    with pytest.raises(ValueError):
        diff_zoom = tp_geo.tile(2, 1, 0)
        diff_zoom_data = np.ndarray(diff_zoom.shape)
        create_mosaic([(geo_tile, geo_tile_data), (diff_zoom, diff_zoom_data)])
    # tile data error
    with pytest.raises(TypeError):
        # for one tile
        create_mosaic([(geo_tile, None)])
    with pytest.raises(TypeError):
        # for multiple tiles
        create_mosaic([(geo_tile, None), (geo_tile, None)])
    # tile data type error
    with pytest.raises(TypeError):
        diff_type = tp_geo.tile(1, 1, 0)
        diff_type_data = np.ndarray(diff_zoom.shape).astype("int")
        create_mosaic([(geo_tile, geo_tile_data), (diff_type, diff_type_data)])
    # no tiles
    with pytest.raises(ValueError):
        create_mosaic(tiles=[])


def test_create_mosaic():
    """Create mosaic from tiles."""
    tp = BufferedTilePyramid("geodetic")
    # quick return mosaic if there is just one tile
    tile = tp.tile(3, 3, 3)
    data = np.ones(tile.shape)
    mosaic = create_mosaic([(tile, data)])
    assert isinstance(mosaic, ReferencedRaster)
    assert np.array_equal(data, mosaic.data)
    assert tile.affine == mosaic.affine
    zoom = 5
    # multiple tiles on top left corner of tile matrix
    for pixelbuffer in [0, 10]:
        tp = BufferedTilePyramid("geodetic", pixelbuffer=pixelbuffer)
        tiles = [
            (tp.tile(zoom, row, col), np.ones(tp.tile(zoom, row, col).shape))
            for row, col in product(range(4), range(4))
        ]
        # 4x4 top left tiles from zoom 5 equal top left tile from zoom 3
        # also use tile generator
        mosaic = create_mosaic((t for t in tiles))
        assert isinstance(mosaic, ReferencedRaster)
        assert np.all(np.where(mosaic.data == 1, True, False))
        mosaic_bbox = box(
            mosaic.affine[2],
            mosaic.affine[5] + mosaic.data.shape[1] * mosaic.affine[4],
            mosaic.affine[2] + mosaic.data.shape[2] * mosaic.affine[0],
            mosaic.affine[5],
        )
        control_bbox = box(*unary_union([t.bbox for t, _ in tiles]).bounds)
        assert mosaic_bbox.equals(control_bbox)
    # multiple tiles on bottom right corner of tile matrix
    for pixelbuffer in [0, 10]:
        tp = BufferedTilePyramid("geodetic", pixelbuffer=pixelbuffer)
        tiles = [
            (tp.tile(zoom, row, col), np.ones(tp.tile(zoom, row, col).shape))
            for row, col in product(
                range(tp.matrix_height(zoom) - 4, tp.matrix_height(zoom)),
                range(tp.matrix_width(zoom) - 4, tp.matrix_width(zoom)),
            )
        ]
        # 4x4 top left tiles from zoom 5 equal top left tile from zoom 3
        # also use tile generator
        mosaic = create_mosaic((t for t in tiles))
        assert isinstance(mosaic, ReferencedRaster)
        assert np.all(np.where(mosaic.data == 1, True, False))
        mosaic_bbox = box(
            mosaic.affine[2],
            mosaic.affine[5] + mosaic.data.shape[1] * mosaic.affine[4],
            mosaic.affine[2] + mosaic.data.shape[2] * mosaic.affine[0],
            mosaic.affine[5],
        )
        control_bbox = box(*unary_union([t.bbox for t, _ in tiles]).bounds)
        assert mosaic_bbox.equals(control_bbox)


def test_create_mosaic_antimeridian():
    """Create mosaic using tiles on opposing antimeridian sides."""
    zoom = 5
    row = 0
    pixelbuffer = 5
    tp = BufferedTilePyramid("geodetic", pixelbuffer=pixelbuffer)
    west = tp.tile(zoom, row, 0)
    east = tp.tile(zoom, row, tp.matrix_width(zoom) - 1)
    mosaic = create_mosaic(
        [
            (west, np.ones(west.shape).astype("uint8")),
            (east, np.ones(east.shape).astype("uint8") * 2),
        ]
    )
    assert isinstance(mosaic, ReferencedRaster)

    # Huge array gets initialized because the two tiles are on opposing sides of the
    # projection area. The below test should pass if the tiles are stitched together next
    # to each other.
    assert mosaic.data.shape == (1, west.height, west.width * 2 - 2 * pixelbuffer)
    assert mosaic.data[0][0][0] == 2
    assert mosaic.data[0][0][-1] == 1

    # If tiles from opposing sides from Antimeridian are mosaicked it will happen that the
    # output mosaic exceeds the CRS bounds (obviously). In such a case the mosaicking
    # function shall make sure that the larger part of the output mosaic shall be inside
    # the CRS bounds.

    # (1) mosaic crosses Antimeridian in the West, larger part is on Western hemisphere:
    tiles_ids = [
        # Western hemisphere tiles
        (zoom, row, 0),
        (zoom, row, 1),
        # Eastern hemisphere tile
        (zoom, row, tp.matrix_width(zoom) - 1),
    ]
    tiles = [
        (tp.tile(*tile_id), np.ones(tp.tile(*tile_id).shape)) for tile_id in tiles_ids
    ]
    mosaic = create_mosaic(tiles)
    control_bounds = Bounds(
        # Eastern tile has to be shifted
        -(360 - tp.tile(*tiles_ids[2]).left),
        tp.tile(*tiles_ids[2]).bottom,
        tp.tile(*tiles_ids[1]).right,
        tp.tile(*tiles_ids[1]).top,
    )
    assert mosaic.bounds == control_bounds

    # (2) mosaic crosses Antimeridian in the West, larger part is on Eastern hemisphere:
    tiles_ids = [
        # Western hemisphere tile
        (zoom, row, 0),
        # Eastern hemisphere tiles
        (zoom, row, tp.matrix_width(zoom) - 1),
        (zoom, row, tp.matrix_width(zoom) - 2),
    ]
    tiles = [
        (tp.tile(*tile_id), np.ones(tp.tile(*tile_id).shape)) for tile_id in tiles_ids
    ]
    mosaic = create_mosaic(tiles)
    control_bounds = Bounds(
        tp.tile(*tiles_ids[2]).left,
        tp.tile(*tiles_ids[2]).bottom,
        # Western tile has to be shifted
        360 + tp.tile(*tiles_ids[0]).right,
        tp.tile(*tiles_ids[0]).top,
    )
    assert mosaic.bounds == control_bounds


def test_prepare_array_iterables():
    """Convert iterable data into a proper array."""
    # input is iterable
    # iterable contains arrays
    data = [np.zeros((1, 1))]
    # output ndarray
    output = prepare_array(data, masked=False)
    assert isinstance(output, np.ndarray)
    assert not isinstance(output, ma.masked_array)
    assert output.shape == (1, 1, 1)
    # output masked array
    output = prepare_array(data)
    assert isinstance(output, ma.masked_array)
    assert output.shape == (1, 1, 1)
    # iterable contains masked arrays
    data = [ma.empty((1, 1))]
    output = prepare_array(data, masked=False)
    assert isinstance(output, np.ndarray)
    assert not isinstance(output, ma.masked_array)
    assert output.shape == (1, 1, 1)
    # output masked array
    output = prepare_array(data)
    assert isinstance(output, ma.masked_array)
    assert output.shape == (1, 1, 1)
    # iterable contains masked arrays with full mask
    data = [ma.masked_array(data=np.ones((1, 1)), mask=np.ones((1, 1)))]
    output = prepare_array(data, masked=False)
    assert isinstance(output, np.ndarray)
    assert not isinstance(output, ma.masked_array)
    assert output.shape == (1, 1, 1)
    # output masked array
    output = prepare_array(data)
    assert isinstance(output, ma.masked_array)
    assert output.shape == (1, 1, 1)


def test_prepare_array_maskedarrays():
    """Convert masked array data into a proper array."""
    # input is ma.masked_array
    data = ma.empty((1, 1, 1))
    # output ndarray
    output = prepare_array(data, masked=False)
    assert isinstance(output, np.ndarray)
    assert not isinstance(output, ma.masked_array)
    assert output.shape == (1, 1, 1)
    # output masked array
    output = prepare_array(data)
    assert isinstance(output, ma.masked_array)
    assert output.shape == (1, 1, 1)
    # input is ma.masked_array with full mask
    data = ma.masked_array(data=np.ones((1, 1, 1)), mask=np.ones((1, 1, 1)))
    # output ndarray
    output = prepare_array(data, masked=False)
    assert isinstance(output, np.ndarray)
    assert not isinstance(output, ma.masked_array)
    assert output.shape == (1, 1, 1)
    # output masked array
    output = prepare_array(data)
    assert isinstance(output, ma.masked_array)
    assert output.shape == (1, 1, 1)


def test_prepare_array_ndarrays():
    """Convert ndarray data into a proper array."""
    # input is np.ndarray
    data = np.zeros((1, 1, 1))
    # output ndarray
    output = prepare_array(data, masked=False)
    assert isinstance(output, np.ndarray)
    assert not isinstance(output, ma.masked_array)
    assert output.shape == (1, 1, 1)
    # output masked array
    output = prepare_array(data)
    assert isinstance(output, ma.masked_array)
    assert output.shape == (1, 1, 1)
    # input is 2D np.ndarray
    data = np.zeros((1, 1))
    # output ndarray
    output = prepare_array(data, masked=False)
    assert isinstance(output, np.ndarray)
    assert not isinstance(output, ma.masked_array)
    assert output.shape == (1, 1, 1)
    # output masked array
    output = prepare_array(data)
    assert isinstance(output, ma.masked_array)
    assert output.shape == (1, 1, 1)


def test_prepare_array_errors():
    """Convert ndarray data into a proper array."""
    # input is iterable
    data = [None]
    try:
        prepare_array(data)
        raise Exception()
    except ValueError:
        pass
    # input is not array
    data = 5
    try:
        prepare_array(data)
        raise Exception()
    except ValueError:
        pass


def test_read_vector_window(geojson, landpoly_3857):
    """Read vector data from read_vector_window."""
    zoom = 4
    config = MapcheteConfig(geojson.dict)
    vectorfile = config.params_at_zoom(zoom)["input"]["file1"]
    pixelbuffer = 5
    tile_pyramid = BufferedTilePyramid("geodetic", pixelbuffer=pixelbuffer)
    tiles = tile_pyramid.tiles_from_geom(vectorfile.bbox(), zoom)
    feature_count = 0
    for tile in tiles:
        for feature in read_vector_window(vectorfile.path, tile):
            assert "properties" in feature
            assert shape(feature["geometry"]).is_valid
            feature_count += 1
    assert feature_count
    # into different CRS
    raw_config = geojson.dict
    raw_config["input"].update(file1=landpoly_3857)
    config = MapcheteConfig(raw_config)
    vectorfile = config.params_at_zoom(zoom)["input"]["file1"]
    pixelbuffer = 5
    tile_pyramid = BufferedTilePyramid("geodetic", pixelbuffer=pixelbuffer)
    tiles = tile_pyramid.tiles_from_geom(vectorfile.bbox(), zoom)
    feature_count = 0
    for tile in tiles:
        for feature in read_vector_window(vectorfile.path, tile):
            assert "properties" in feature
            assert shape(feature["geometry"]).is_valid
            feature_count += 1
    assert feature_count


def test_read_vector_window_errors(invalid_geojson):
    with pytest.raises(FileNotFoundError):
        read_vector_window(
            "invalid_path", BufferedTilePyramid("geodetic").tile(0, 0, 0)
        )
    with pytest.raises(MapcheteIOError):
        read_vector_window(
            invalid_geojson, BufferedTilePyramid("geodetic").tile(0, 0, 0)
        )


def test_reproject_geometry(landpoly):
    """Reproject geometry."""
    with fiona.open(landpoly, "r") as src:
        for feature in src:

            # WGS84 to Spherical Mercator
            out_geom = reproject_geometry(
                shape(feature["geometry"]), CRS(src.crs), CRS().from_epsg(3857)
            )
            assert out_geom.is_valid

            # WGS84 to LAEA
            out_geom = reproject_geometry(
                shape(feature["geometry"]), CRS(src.crs), CRS().from_epsg(3035)
            )
            assert out_geom.is_valid

            # WGS84 to WGS84
            out_geom = reproject_geometry(
                shape(feature["geometry"]), CRS(src.crs), CRS().from_epsg(4326)
            )
            assert out_geom.is_valid


def test_reproject_geometry_latlon2mercator():
    # WGS84 bounds to Spherical Mercator
    big_box = box(-180, -90, 180, 90)
    reproject_geometry(big_box, CRS().from_epsg(4326), CRS().from_epsg(3857))

    # WGS84 bounds to Spherical Mercator raising clip error
    with pytest.raises(RuntimeError):
        reproject_geometry(
            big_box, CRS().from_epsg(4326), CRS().from_epsg(3857), error_on_clip=True
        )
    outside_box = box(-180, 87, 180, 90)
    assert reproject_geometry(
        outside_box,
        CRS().from_epsg(4326),
        CRS().from_epsg(3857),
    ).is_valid


def test_reproject_geometry_empty_geom():
    # empty geometry
    assert reproject_geometry(
        Polygon(), CRS().from_epsg(4326), CRS().from_epsg(3857)
    ).is_empty
    assert reproject_geometry(
        Polygon(), CRS().from_epsg(4326), CRS().from_epsg(4326)
    ).is_empty


def test_reproject_geometry_latlon2mercator_epsg():
    # CRS parameter
    big_box = box(-180, -90, 180, 90)
    assert reproject_geometry(big_box, 4326, 3857) == reproject_geometry(
        big_box, "4326", "3857"
    )
    with pytest.raises(TypeError):
        reproject_geometry(big_box, 1.0, 1.0)


def test_reproject_geometry_clip_crs_bounds_epsg():
    bbox = wkt.loads(
        "Polygon ((6.05416952699480682 49.79497943046440867, 6.04100166381764581 50.01055350300158864, 5.70657677854139056 50.00153486687963778, 5.72122668311700089 49.78602894452072292, 6.05416952699480682 49.79497943046440867))"
    )
    dst_crs = "EPSG:32632"

    # reproject to UTM
    bbox_utm = reproject_geometry(bbox, 4326, dst_crs, clip_to_crs_bounds=True)
    assert bbox_utm.is_valid
    assert bbox_utm.area
    # revert to WGS84 and test geometry clipping
    bbox_wgs84 = reproject_geometry(bbox_utm, dst_crs, 4326)
    assert bbox_wgs84.area < bbox.area

    # reproject to UTM but don't clip
    bbox_utm = reproject_geometry(bbox, 4326, dst_crs, clip_to_crs_bounds=False)
    assert bbox_utm.is_valid
    assert bbox_utm.area
    # make sure geometry was not clipped
    bbox_wgs84 = reproject_geometry(bbox_utm, dst_crs, 4326)
    assert bbox_wgs84.intersects(bbox)
    assert (
        bbox_wgs84.intersection(bbox).area
        == pytest.approx(bbox_wgs84.area)
        == pytest.approx(bbox.area)
    )

    # reproject to UTM don't clip but segmentize
    bbox_utm = reproject_geometry(
        bbox, 4326, dst_crs, clip_to_crs_bounds=False, segmentize=True
    )
    assert bbox_utm.is_valid
    assert bbox_utm.area
    # make sure geometry was not clipped
    bbox_wgs84 = reproject_geometry(bbox_utm, dst_crs, 4326)
    assert bbox_wgs84.intersects(bbox)
    assert (
        bbox_wgs84.intersection(bbox).area
        == pytest.approx(bbox_wgs84.area)
        == pytest.approx(bbox.area)
    )


def test_reproject_geometry_clip_crs_bounds_proj():
    bbox = wkt.loads(
        "Polygon ((6.05416952699480682 49.79497943046440867, 6.04100166381764581 50.01055350300158864, 5.70657677854139056 50.00153486687963778, 5.72122668311700089 49.78602894452072292, 6.05416952699480682 49.79497943046440867))"
    )
    dst_crs = "+proj=utm +zone=32 +datum=WGS84 +units=m +no_defs"

    # reproject to UTM
    bbox_utm = reproject_geometry(bbox, 4326, dst_crs, clip_to_crs_bounds=True)
    assert bbox_utm.is_valid
    assert bbox_utm.area
    # revert to WGS84 and test geometry clipping
    bbox_wgs84 = reproject_geometry(bbox_utm, dst_crs, 4326)
    # NOTE: on some proj versions (TBD), pyproj cannot detect the CRS bounds of a CRS passed on by a proj string
    # assert bbox_wgs84.area < bbox.area

    # reproject to UTM but don't clip
    bbox_utm = reproject_geometry(bbox, 4326, dst_crs, clip_to_crs_bounds=False)
    assert bbox_utm.is_valid
    assert bbox_utm.area
    # make sure geometry was not clipped
    bbox_wgs84 = reproject_geometry(bbox_utm, dst_crs, 4326)
    assert bbox_wgs84.intersects(bbox)
    assert (
        bbox_wgs84.intersection(bbox).area
        == pytest.approx(bbox_wgs84.area)
        == pytest.approx(bbox.area)
    )

    # reproject to UTM don't clip but segmentize
    bbox_utm = reproject_geometry(
        bbox, 4326, dst_crs, clip_to_crs_bounds=False, segmentize=True
    )
    assert bbox_utm.is_valid
    assert bbox_utm.area
    # make sure geometry was not clipped
    bbox_wgs84 = reproject_geometry(bbox_utm, dst_crs, 4326)
    assert bbox_wgs84.intersects(bbox)
    assert (
        bbox_wgs84.intersection(bbox).area
        == pytest.approx(bbox_wgs84.area)
        == pytest.approx(bbox.area)
    )


def test_repair_geometry():
    # invalid LineString
    l = LineString([(0, 0), (0, 0), (0, 0)])
    with pytest.raises(TopologicalError):
        _repair(l)


def test_write_vector_window_errors(landpoly):
    with fiona.open(landpoly) as src:
        feature = next(iter(src))
    with pytest.raises((DriverError, ValueError, TypeError)):
        write_vector_window(
            in_data=["invalid", feature],
            out_tile=BufferedTilePyramid("geodetic").tile(0, 0, 0),
            out_path="/invalid_path",
            out_schema=dict(geometry="Polygon", properties=dict()),
        )


def test_segmentize_geometry():
    """Segmentize function."""
    # Polygon
    polygon = box(-18, -9, 18, 9)
    out = segmentize_geometry(polygon, 1)
    assert out.is_valid
    # wrong type
    with pytest.raises(TypeError):
        segmentize_geometry(polygon.centroid, 1)


def test_clean_geometry_type(geometrycollection):
    """Filter and break up geometries."""
    polygon = box(-18, -9, 18, 9)
    # invalid type
    with pytest.raises(TypeError):
        clean_geometry_type(polygon, "invalid_type")

    # don't return geometry
    with pytest.raises(GeometryTypeError):
        clean_geometry_type(polygon, "LineString", raise_exception=True)

    # return geometry as is
    assert clean_geometry_type(polygon, "Polygon").geom_type == "Polygon"
    assert clean_geometry_type(polygon, "MultiPolygon").geom_type == "Polygon"

    # don't allow multipart geometries
    with pytest.raises(GeometryTypeError):
        clean_geometry_type(
            MultiPolygon([polygon]),
            "Polygon",
            allow_multipart=False,
            raise_exception=True,
        )

    # multipolygons from geometrycollection
    result = clean_geometry_type(
        geometrycollection, "Polygon", allow_multipart=True, raise_exception=False
    )
    assert result.geom_type == "MultiPolygon"
    assert not result.is_empty

    # polygons from geometrycollection
    result = clean_geometry_type(
        geometrycollection, "Polygon", allow_multipart=False, raise_exception=False
    )
    assert result.geom_type == "GeometryCollection"
    assert result.is_empty


@pytest.mark.remote
def test_s3_path_exists(s2_band_remote):
    assert path_exists(s2_band_remote)


@pytest.mark.remote
def test_s3_read_raster_window(s2_band_remote):
    tile = BufferedTilePyramid("geodetic").tile(10, 276, 1071)
    assert read_raster_window(s2_band_remote, tile).any()


@pytest.mark.remote
def test_remote_path_exists(http_raster):
    assert path_exists(http_raster)
    assert not path_exists("http://ungarj.github.io/invalid_file.tif")


def test_absolute_path():
    assert absolute_path(path="file.tif", base_dir="/mnt/data") == "/mnt/data/file.tif"
    assert (
        absolute_path(path="/mnt/data/file.tif", base_dir="/mnt/other_data")
        == "/mnt/data/file.tif"
    )
    with pytest.raises(TypeError):
        absolute_path(path="file.tif", base_dir=None)
    with pytest.raises(TypeError):
        absolute_path(path="file.tif", base_dir="no/abs/dir")
    assert (
        absolute_path(path="https://file.tif", base_dir="/mnt/data")
        == "https://file.tif"
    )


@pytest.mark.remote
def test_read_remote_json(s3_metadata_json, http_metadata_json):
    assert isinstance(read_json(s3_metadata_json), dict)
    assert isinstance(read_json(http_metadata_json), dict)
    with pytest.raises(FileNotFoundError):
        read_json("s3://mapchete-test/invalid_metadata.json")
    with pytest.raises(FileNotFoundError):
        read_json(
            "https://ungarj.github.io/mapchete_testdata/tiled_data/raster/cleantopo/invalid_metadata.json"
        )


def test_tile_to_zoom_level():
    tp_merc = BufferedTilePyramid("mercator")
    tp_geod = BufferedTilePyramid("geodetic")
    zoom = 9
    col = 0

    # mercator from geodetic
    # at Northern boundary
    assert tile_to_zoom_level(tp_merc.tile(zoom, 0, col), tp_geod) == 9
    assert (
        tile_to_zoom_level(tp_merc.tile(zoom, 0, col), tp_geod, matching_method="min")
        == 12
    )
    # at Equator
    assert (
        tile_to_zoom_level(
            tp_merc.tile(zoom, tp_merc.matrix_height(zoom) // 2, col), tp_geod
        )
        == 9
    )
    assert (
        tile_to_zoom_level(
            tp_merc.tile(zoom, tp_merc.matrix_height(zoom) // 2, col),
            tp_geod,
            matching_method="min",
        )
        == 9
    )
    # at Southern boundary
    assert (
        tile_to_zoom_level(
            tp_merc.tile(zoom, tp_merc.matrix_height(zoom) - 1, col), tp_geod
        )
        == 9
    )
    assert (
        tile_to_zoom_level(
            tp_merc.tile(zoom, tp_merc.matrix_height(zoom) - 1, col),
            tp_geod,
            matching_method="min",
        )
        == 12
    )
    assert (
        tile_to_zoom_level(
            BufferedTilePyramid("mercator", metatiling=2, pixelbuffer=20).tile(4, 0, 7),
            BufferedTilePyramid("geodetic", metatiling=8, pixelbuffer=20),
            matching_method="gdal",
        )
        == 4
    )

    # geodetic from mercator
    # at Northern boundary
    # NOTE: using a newer proj version (8.2.0) will yield different results
    assert tile_to_zoom_level(tp_geod.tile(zoom, 0, col), tp_merc) in [0, 2]
    with pytest.raises(TopologicalError):
        tile_to_zoom_level(tp_geod.tile(zoom, 0, col), tp_merc, matching_method="min")
    # at Equator
    assert (
        tile_to_zoom_level(
            tp_geod.tile(zoom, tp_geod.matrix_height(zoom) // 2, col), tp_merc
        )
        == 10
    )
    assert (
        tile_to_zoom_level(
            tp_geod.tile(zoom, tp_geod.matrix_height(zoom) // 2, col),
            tp_merc,
            matching_method="min",
        )
        == 10
    )
    # at Southern boundary
    # NOTE: using a newer proj version (8.2.0) will yield different results
    assert tile_to_zoom_level(
        tp_geod.tile(zoom, tp_geod.matrix_height(zoom) - 1, col), tp_merc
    ) in [0, 2]
    with pytest.raises(TopologicalError):
        tile_to_zoom_level(
            tp_geod.tile(zoom, tp_geod.matrix_height(zoom) - 1, col),
            tp_merc,
            matching_method="min",
        )

    # check wrong method
    with pytest.raises(ValueError):
        tile_to_zoom_level(
            tp_geod.tile(zoom, tp_geod.matrix_height(zoom) - 1, col),
            tp_merc,
            matching_method="invalid_method",
        )


def test_tiles_exist_local(example_mapchete):
    bounds = (2.0, 0.0, 4.0, 2.0)
    zoom = 10
    with mapchete.open(
        dict(
            example_mapchete.dict,
            pyramid=dict(example_mapchete.dict["pyramid"], metatiling=4),
            output=dict(example_mapchete.dict["output"], metatiling=1),
        ),
        bounds=bounds,
    ) as mp:
        # generate tile directory
        mp.batch_process(zoom=zoom)
        process_tiles = list(mp.config.process_pyramid.tiles_from_bounds(bounds, zoom))
        output_tiles = list(mp.config.output_pyramid.tiles_from_bounds(bounds, zoom))

        # see which files were written and create set for output_tiles and process_tiles
        out_path = os.path.join(
            SCRIPTDIR, example_mapchete.dict["output"]["path"], str(zoom)
        )
        written_output_tiles = set()
        for root, dirs, files in os.walk(out_path):
            for file in files:
                zoom, row = map(int, root.split("/")[-2:])
                col = int(file.split(".")[0])
                written_output_tiles.add(mp.config.output_pyramid.tile(zoom, row, col))
        written_process_tiles = set(
            [mp.config.process_pyramid.intersecting(t)[0] for t in written_output_tiles]
        )

        # process tiles
        existing = set()
        not_existing = set()
        for tile, exists in tiles_exist(
            config=mp.config, process_tiles=process_tiles, multi=4
        ):
            if exists:
                existing.add(tile)
            else:
                not_existing.add(tile)
        assert existing == written_process_tiles
        assert not_existing
        assert set(process_tiles) == existing.union(not_existing)

        # output tiles
        existing = set()
        not_existing = set()
        for tile, exists in tiles_exist(
            config=mp.config, output_tiles=output_tiles, multi=1
        ):
            if exists:
                existing.add(tile)
            else:
                not_existing.add(tile)
        assert existing == written_output_tiles
        assert not_existing
        assert set(output_tiles) == existing.union(not_existing)


def test_tiles_exist_s3(gtiff_s3):
    bounds = (0, 0, 10, 10)
    # bounds = (3, 1, 4, 2)
    zoom = 5
    with mapchete.open(
        dict(
            gtiff_s3.dict,
            pyramid=dict(gtiff_s3.dict["pyramid"], metatiling=8),
            output=dict(gtiff_s3.dict["output"], metatiling=1),
        ),
        bounds=bounds,
        mode="overwrite",
    ) as mp:
        # generate tile directory
        mp.batch_process(zoom=zoom)
        process_tiles = list(mp.config.process_pyramid.tiles_from_bounds(bounds, zoom))
        output_tiles = list(mp.config.output_pyramid.tiles_from_bounds(bounds, zoom))

        # manually check which tiles exist
        written_output_tiles = set()
        for t in output_tiles:
            if mp.config.output_reader.tiles_exist(output_tile=t):
                written_output_tiles.add(t)
        written_process_tiles = set(
            [mp.config.process_pyramid.intersecting(t)[0] for t in written_output_tiles]
        )

        # process tiles
        existing = set()
        not_existing = set()
        for tile, exists in tiles_exist(
            config=mp.config, process_tiles=process_tiles, multi=4
        ):
            if exists:
                existing.add(tile)
            else:
                not_existing.add(tile)
        assert existing == written_process_tiles
        assert set(process_tiles) == existing.union(not_existing)

        # output tiles
        existing = set()
        not_existing = set()
        for tile, exists in tiles_exist(
            config=mp.config, output_tiles=output_tiles, multi=1
        ):
            if exists:
                existing.add(tile)
            else:
                not_existing.add(tile)
        assert existing == written_output_tiles
        assert set(output_tiles) == existing.union(not_existing)


<<<<<<< HEAD
def test_copy(cleantopo_br_tif, tmpdir):
    out = os.path.join(tmpdir, "copied.tif")

    # copy and verify file is valid
    copy(cleantopo_br_tif, out)
    with rasterio.open(out) as src:
        assert not src.read(masked=True).mask.all()

    # try to copy again, catching the IOError
    with pytest.raises(IOError):
        copy(cleantopo_br_tif, out)

    # copy again but overwrite
    copy(cleantopo_br_tif, out, overwrite=True)
    with rasterio.open(out) as src:
        assert not src.read(masked=True).mask.all()


def test_convert_raster_copy(cleantopo_br_tif, tmpdir):
    out = os.path.join(tmpdir, "copied.tif")

    # copy
    convert_raster(cleantopo_br_tif, out)
    with rasterio.open(out) as src:
        assert not src.read(masked=True).mask.all()

    # raise error if output exists
    with pytest.raises(IOError):
        convert_raster(cleantopo_br_tif, out, exists_ok=False)

    # do nothing if output exists
    convert_raster(cleantopo_br_tif, out)
    with rasterio.open(out) as src:
        assert not src.read(masked=True).mask.all()


def test_convert_raster_overwrite(cleantopo_br_tif, tmpdir):
    out = os.path.join(tmpdir, "copied.tif")

    # write an invalid file
    with open(out, "w") as dst:
        dst.write("invalid")

    # overwrite
    convert_raster(cleantopo_br_tif, out, overwrite=True)
    with rasterio.open(out) as src:
        assert not src.read(masked=True).mask.all()


def test_convert_raster_other_format_copy(cleantopo_br_tif, tmpdir):
    out = os.path.join(tmpdir, "copied.jp2")

    convert_raster(cleantopo_br_tif, out, driver="JP2OpenJPEG")
    with rasterio.open(out) as src:
        assert not src.read(masked=True).mask.all()

    # raise error if output exists
    with pytest.raises(IOError):
        convert_raster(cleantopo_br_tif, out, exists_ok=False)


def test_convert_raster_other_format_overwrite(cleantopo_br_tif, tmpdir):
    out = os.path.join(tmpdir, "copied.jp2")

    # write an invalid file
    with open(out, "w") as dst:
        dst.write("invalid")

    # overwrite
    convert_raster(cleantopo_br_tif, out, driver="JP2OpenJPEG", overwrite=True)
    with rasterio.open(out) as src:
        assert not src.read(masked=True).mask.all()


def test_convert_vector_copy(aoi_br_geojson, tmpdir):
    out = os.path.join(tmpdir, "copied.geojson")

    # copy
    convert_vector(aoi_br_geojson, out)
    with fiona.open(out) as src:
        assert list(iter(src))

    # raise error if output exists
    with pytest.raises(IOError):
        convert_vector(aoi_br_geojson, out, exists_ok=False)

    # do nothing if output exists
    convert_vector(aoi_br_geojson, out)
    with fiona.open(out) as src:
        assert list(iter(src))


def test_convert_vector_overwrite(aoi_br_geojson, tmpdir):
    out = os.path.join(tmpdir, "copied.geojson")

    # write an invalid file
    with open(out, "w") as dst:
        dst.write("invalid")

    # overwrite
    convert_vector(aoi_br_geojson, out, overwrite=True)
    with fiona.open(out) as src:
        assert list(iter(src))


def test_convert_vector_other_format_copy(aoi_br_geojson, tmpdir):
    out = os.path.join(tmpdir, "copied.gpkg")

    convert_vector(aoi_br_geojson, out, driver="GPKG")
    with fiona.open(out) as src:
        assert list(iter(src))

    # raise error if output exists
    with pytest.raises(IOError):
        convert_vector(aoi_br_geojson, out, exists_ok=False)


def test_convert_vector_other_format_overwrite(aoi_br_geojson, tmpdir):
    out = os.path.join(tmpdir, "copied.gkpk")

    # write an invalid file
    with open(out, "w") as dst:
        dst.write("invalid")

    # overwrite
    convert_vector(aoi_br_geojson, out, driver="GPKG", overwrite=True)
    with fiona.open(out) as src:
        assert list(iter(src))
=======
def test_custom_grid_points(custom_grid_points):
    mp = custom_grid_points.process_mp(tile=(3, 1245, 37))
    with mp.open("inp") as points:
        assert points.read()
>>>>>>> 3a18dc51
<|MERGE_RESOLUTION|>--- conflicted
+++ resolved
@@ -1289,7 +1289,6 @@
         assert set(output_tiles) == existing.union(not_existing)
 
 
-<<<<<<< HEAD
 def test_copy(cleantopo_br_tif, tmpdir):
     out = os.path.join(tmpdir, "copied.tif")
 
@@ -1418,9 +1417,9 @@
     convert_vector(aoi_br_geojson, out, driver="GPKG", overwrite=True)
     with fiona.open(out) as src:
         assert list(iter(src))
-=======
+
+
 def test_custom_grid_points(custom_grid_points):
     mp = custom_grid_points.process_mp(tile=(3, 1245, 37))
     with mp.open("inp") as points:
-        assert points.read()
->>>>>>> 3a18dc51
+        assert points.read()