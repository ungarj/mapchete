"""
Main base classes for input and output formats.

When writing a new driver, please inherit from these classes and implement the
respective interfaces.
"""

from itertools import chain
import logging
import numpy as np
import numpy.ma as ma
import os
from shapely.geometry import shape
import types
import warnings

from mapchete.errors import MapcheteProcessOutputError, MapcheteNodataTile
from mapchete.formats import write_output_metadata
from mapchete.io import makedirs, path_exists
from mapchete.io.raster import (
    create_mosaic, extract_from_array, prepare_array, read_raster_window
)
from mapchete.io.vector import read_vector_window
from mapchete.tile import BufferedTilePyramid

logger = logging.getLogger(__name__)


class InputData(object):
    """
    Template class handling geographic input data.

    Parameters
    ----------
    input_params : dictionary
        driver specific parameters

    Attributes
    ----------
    pixelbuffer : integer
        buffer around output tiles
    pyramid : ``tilematrix.TilePyramid``
        output ``TilePyramid``
    crs : ``rasterio.crs.CRS``
        object describing the process coordinate reference system
    """

    METADATA = {
        "driver_name": None,
        "data_type": None,
        "mode": "r"
    }

    def __init__(self, input_params, **kwargs):
        """Initialize relevant input information."""
        self.pyramid = input_params["pyramid"]
        self.pixelbuffer = input_params["pixelbuffer"]
        self.crs = self.pyramid.crs

    def open(self, tile, **kwargs):
        """
        Return InputTile object.

        Parameters
        ----------
        tile : ``Tile``

        Returns
        -------
        input tile : ``InputTile``
            tile view of input data
        """
        raise NotImplementedError

    def bbox(self, out_crs=None):
        """
        Return data bounding box.

        Parameters
        ----------
        out_crs : ``rasterio.crs.CRS``
            rasterio CRS object (default: CRS of process pyramid)

        Returns
        -------
        bounding box : geometry
            Shapely geometry object
        """
        raise NotImplementedError

    def exists(self):
        """
        Check if data or file even exists.

        Returns
        -------
        file exists : bool
        """
        raise NotImplementedError

    def cleanup(self):
        """Optional cleanup function called when Mapchete exits."""
        pass


class InputTile(object):
    """
    Target Tile representation of input data.

    Parameters
    ----------
    tile : ``Tile``
    kwargs : keyword arguments
        driver specific parameters
    """

    def __init__(self, tile, **kwargs):
        """Initialize."""

    def read(self, **kwargs):
        """
        Read reprojected & resampled input data.

        Returns
        -------
        data : array or list
            NumPy array for raster data or feature list for vector data
        """
        raise NotImplementedError

    def is_empty(self):
        """
        Check if there is data within this tile.

        Returns
        -------
        is empty : bool
        """
        raise NotImplementedError

    def __enter__(self):
        """Required for 'with' statement."""
        return self

    def __exit__(self, t, v, tb):
        """Clean up."""
        pass


<<<<<<< HEAD
class OutputDataBaseFunctions():
=======
class OutputDataBasicFunctions(object):
    """
    Template class handling process output data.

    Parameters
    ----------
    output_params : dictionary
        output parameters from Mapchete file

    Attributes
    ----------
    pixelbuffer : integer
        buffer around output tiles
    pyramid : ``tilematrix.TilePyramid``
        output ``TilePyramid``
    crs : ``rasterio.crs.CRS``
        object describing the process coordinate reference system
    """
>>>>>>> b5bfd591

    def __init__(self, output_params, readonly=False, **kwargs):
        """Initialize."""
        logger.debug("base.Output.__new__()")
        self.pixelbuffer = output_params["pixelbuffer"]
        if "type" in output_params:
            warnings.warn(DeprecationWarning("'type' is deprecated and should be 'grid'"))
            if "grid" not in output_params:
                output_params["grid"] = output_params.pop("type")
        self.pyramid = BufferedTilePyramid(
            grid=output_params["grid"],
            metatiling=output_params["metatiling"],
            pixelbuffer=output_params["pixelbuffer"]
        )
        self.crs = self.pyramid.crs
        self._bucket = None

<<<<<<< HEAD
    def tiles_exist(self, process_tile=None, output_tile=None):
        """
        Check whether output tiles of a tile (either process or output) exists.

        Parameters
        ----------
        process_tile : ``BufferedTile``
            must be member of process ``TilePyramid``
=======
    def read(self, output_tile):
        """
        Read existing process output.

        Parameters
        ----------
>>>>>>> b5bfd591
        output_tile : ``BufferedTile``
            must be member of output ``TilePyramid``

        Returns
        -------
<<<<<<< HEAD
        exists : bool
        """
        if process_tile and output_tile:
            raise ValueError("just one of 'process_tile' and 'output_tile' allowed")
        if process_tile:
            return any(
                path_exists(self.get_path(tile))
                for tile in self.pyramid.intersecting(process_tile)
            )
        if output_tile:
            return path_exists(self.get_path(output_tile))
=======
        process output : array or list
        """
        raise NotImplementedError()

    def write(self, process_tile, data):
        """
        Write data from one or more process tiles.

        Parameters
        ----------
        process_tile : ``BufferedTile``
            must be member of process ``TilePyramid``
        """
        raise NotImplementedError()
>>>>>>> b5bfd591

    def is_valid_with_config(self, config):
        """
        Check if output format is valid with other process parameters.

        Parameters
        ----------
        config : dictionary
            output configuration parameters

        Returns
        -------
        is_valid : bool
        """
        raise NotImplementedError()

    def get_path(self, tile):
        """
        Determine target file path.

        Parameters
        ----------
        tile : ``BufferedTile``
            must be member of output ``TilePyramid``

        Returns
        -------
        path : string
        """
        return os.path.join(*[
            self.path,
            str(tile.zoom),
            str(tile.row),
            str(tile.col) + self.file_extension
        ])

    def extract_subset(self, input_data_tiles=None, out_tile=None):
        """
        Extract subset from multiple tiles.

        input_data_tiles : list of (``Tile``, process data) tuples
        out_tile : ``Tile``

        Returns
        -------
        NumPy array or list of features.
        """
        if self.METADATA["data_type"] == "raster":
            mosaic = create_mosaic(input_data_tiles)
            return extract_from_array(
                in_raster=prepare_array(
                    mosaic.data,
                    nodata=self.nodata,
                    dtype=self.output_params["dtype"]
                ),
                in_affine=mosaic.affine,
                out_tile=out_tile
            )
        elif self.METADATA["data_type"] == "vector":
            return [
                feature for feature in list(
                    chain.from_iterable([features for _, features in input_data_tiles])
                )
                if shape(feature["geometry"]).intersects(out_tile.bbox)
            ]


class OutputDataReader(OutputDataBaseFunctions):

    def read(self, output_tile):
        """
        Read existing process output.

        Parameters
        ----------
        output_tile : ``BufferedTile``
            must be member of output ``TilePyramid``

        Returns
        -------
        process output : array or list
        """
        raise NotImplementedError()

    def empty(self, process_tile):
        """
        Return empty data.

        Parameters
        ----------
        process_tile : ``BufferedTile``
            must be member of process ``TilePyramid``

        Returns
        -------
        empty data : array or list
            empty array with correct data type for raster data or empty list
            for vector data
        """
        raise NotImplementedError()

    def open(self, tile, process):
        """
        Open process output as input for other process.

        Parameters
        ----------
        tile : ``Tile``
        process : ``MapcheteProcess``
        """
        raise NotImplementedError

    def for_web(self, data):
        """
        Convert data to web output (raster only).

        Parameters
        ----------
        data : array

        Returns
        -------
        web data : array
        """
        raise NotImplementedError()

    def close(self):
        """Gets called if process is closed."""
        pass


class TileDirectoryOutput(OutputDataBasicFunctions):

    def __init__(self, output_params, readonly=False):
        """Initialize."""
        super().__init__(output_params, readonly=readonly)
        if not readonly:
            write_output_metadata(output_params)

    def tiles_exist(self, process_tile=None, output_tile=None):
        """
        Check whether output tiles of a tile (either process or output) exists.

        Parameters
        ----------
        process_tile : ``BufferedTile``
            must be member of process ``TilePyramid``
        output_tile : ``BufferedTile``
            must be member of output ``TilePyramid``

        Returns
        -------
        exists : bool
        """
        if process_tile and output_tile:
            raise ValueError("just one of 'process_tile' and 'output_tile' allowed")
        if process_tile:
            return any(
                path_exists(self.get_path(tile))
                for tile in self.pyramid.intersecting(process_tile)
            )
        if output_tile:
            return path_exists(self.get_path(output_tile))

    def _read_as_tiledir(
        self,
        out_tile=None,
        td_crs=None,
        tiles_paths=None,
        profile=None,
        validity_check=False,
        indexes=None,
        resampling=None,
        dst_nodata=None,
        gdal_opts=None,
        **kwargs
    ):
        """
        Read reprojected & resampled input data.

        Parameters
        ----------
        validity_check : bool
            vector file: also run checks if reprojected geometry is valid,
            otherwise throw RuntimeError (default: True)

        indexes : list or int
            raster file: a list of band numbers; None will read all.
        dst_nodata : int or float, optional
            raster file: if not set, the nodata value from the source dataset
            will be used
        gdal_opts : dict
            raster file: GDAL options passed on to rasterio.Env()

        Returns
        -------
        data : list for vector files or numpy array for raster files
        """
        return _read_as_tiledir(
            data_type=self.METADATA["data_type"],
            out_tile=out_tile,
            td_crs=td_crs,
            tiles_paths=tiles_paths,
            profile=profile,
            validity_check=validity_check,
            indexes=indexes,
            resampling=resampling,
            dst_nodata=dst_nodata,
            gdal_opts=gdal_opts,
            **{k: v for k, v in kwargs.items() if k != "data_type"}
        )


<<<<<<< HEAD
class OutputDataWriter(OutputDataReader):
    """
    Template class handling process output data.

    Parameters
    ----------
    output_params : dictionary
        output parameters from Mapchete file

    Attributes
    ----------
    pixelbuffer : integer
        buffer around output tiles
    pyramid : ``tilematrix.TilePyramid``
        output ``TilePyramid``
    crs : ``rasterio.crs.CRS``
        object describing the process coordinate reference system
    """

    METADATA = {
        "driver_name": None,
        "data_type": None,
        "mode": "w"
    }

    def write(self, process_tile, data):
        """
        Write data from one or more process tiles.
=======
class SingleFileOutput(OutputDataBasicFunctions):
    def __init__(self, output_params, readonly=False):
        """Initialize."""
        super().__init__(output_params, readonly=readonly)

    def tiles_exist(self, process_tile=None, output_tile=None):
        """
        Check whether output tiles of a tile (either process or output) exists.
>>>>>>> b5bfd591

        Parameters
        ----------
        process_tile : ``BufferedTile``
            must be member of process ``TilePyramid``
<<<<<<< HEAD
        """
        raise NotImplementedError

    def prepare_path(self, tile):
        """
        Create directory and subdirectory if necessary.

        Parameters
        ----------
        tile : ``BufferedTile``
            must be member of output ``TilePyramid``
        """
        makedirs(os.path.dirname(self.get_path(tile)))

    def output_is_valid(self, process_data):
        """
        Check whether process output is allowed with output driver.

        Parameters
        ----------
        process_data : raw process output

        Returns
        -------
        True or False
        """
        if self.METADATA["data_type"] == "raster":
            return (
                is_numpy_or_masked_array(process_data) or
                is_numpy_or_masked_array_with_tags(process_data)
            )
        elif self.METADATA["data_type"] == "vector":
            return is_feature_list(process_data)

    def output_cleaned(self, process_data):
        """
        Return verified and cleaned output.

        Parameters
        ----------
        process_data : raw process output

        Returns
        -------
        NumPy array or list of features.
        """
        if self.METADATA["data_type"] == "raster":
            if is_numpy_or_masked_array(process_data):
                return process_data
            elif is_numpy_or_masked_array_with_tags(process_data):
                data, tags = process_data
                return self.output_cleaned(data), tags
        elif self.METADATA["data_type"] == "vector":
            return list(process_data)

    def streamline_output(self, process_data):
        if isinstance(process_data, str) and process_data == "empty":
            raise MapcheteNodataTile
        elif process_data is None:
            raise MapcheteProcessOutputError("process output is empty")
        elif self.output_is_valid(process_data):
            return self.output_cleaned(process_data)
        else:
            raise MapcheteProcessOutputError(
                "invalid output type: %s" % type(process_data)
            )
=======
        output_tile : ``BufferedTile``
            must be member of output ``TilePyramid``

        Returns
        -------
        exists : bool
        """
        # TODO
        raise NotImplementedError
>>>>>>> b5bfd591


def is_numpy_or_masked_array(data):
    return isinstance(data, (np.ndarray, ma.core.MaskedArray))


def is_numpy_or_masked_array_with_tags(data):
    return (
        isinstance(data, tuple) and
        len(data) == 2 and
        is_numpy_or_masked_array(data[0]) and
        isinstance(data[1], dict)
    )


def is_feature_list(data):
    return isinstance(data, (list, types.GeneratorType))


def _read_as_tiledir(
    data_type=None,
    out_tile=None,
    td_crs=None,
    tiles_paths=None,
    profile=None,
    validity_check=False,
    indexes=None,
    resampling=None,
    dst_nodata=None,
    gdal_opts=None,
    **kwargs
):
    logger.debug("reading data from CRS %s to CRS %s", td_crs, out_tile.tp.crs)
    if data_type == "vector":
        if tiles_paths:
            return read_vector_window(
                [path for _, path in tiles_paths],
                out_tile,
                validity_check=validity_check
            )
        else:
            return []
    elif data_type == "raster":
        if tiles_paths:
            return read_raster_window(
                [path for _, path in tiles_paths],
                out_tile,
                indexes=indexes,
                resampling=resampling,
                src_nodata=profile["nodata"],
                dst_nodata=dst_nodata,
                gdal_opts=gdal_opts
            )
        else:
            bands = len(indexes) if indexes else profile["count"]
            return ma.masked_array(
                data=np.full(
                    (bands, out_tile.height, out_tile.width),
                    profile["nodata"],
                    dtype=profile["dtype"]
                ),
                mask=True
            )<|MERGE_RESOLUTION|>--- conflicted
+++ resolved
@@ -147,32 +147,10 @@
         pass
 
 
-<<<<<<< HEAD
 class OutputDataBaseFunctions():
-=======
-class OutputDataBasicFunctions(object):
-    """
-    Template class handling process output data.
-
-    Parameters
-    ----------
-    output_params : dictionary
-        output parameters from Mapchete file
-
-    Attributes
-    ----------
-    pixelbuffer : integer
-        buffer around output tiles
-    pyramid : ``tilematrix.TilePyramid``
-        output ``TilePyramid``
-    crs : ``rasterio.crs.CRS``
-        object describing the process coordinate reference system
-    """
->>>>>>> b5bfd591
 
     def __init__(self, output_params, readonly=False, **kwargs):
         """Initialize."""
-        logger.debug("base.Output.__new__()")
         self.pixelbuffer = output_params["pixelbuffer"]
         if "type" in output_params:
             warnings.warn(DeprecationWarning("'type' is deprecated and should be 'grid'"))
@@ -186,57 +164,6 @@
         self.crs = self.pyramid.crs
         self._bucket = None
 
-<<<<<<< HEAD
-    def tiles_exist(self, process_tile=None, output_tile=None):
-        """
-        Check whether output tiles of a tile (either process or output) exists.
-
-        Parameters
-        ----------
-        process_tile : ``BufferedTile``
-            must be member of process ``TilePyramid``
-=======
-    def read(self, output_tile):
-        """
-        Read existing process output.
-
-        Parameters
-        ----------
->>>>>>> b5bfd591
-        output_tile : ``BufferedTile``
-            must be member of output ``TilePyramid``
-
-        Returns
-        -------
-<<<<<<< HEAD
-        exists : bool
-        """
-        if process_tile and output_tile:
-            raise ValueError("just one of 'process_tile' and 'output_tile' allowed")
-        if process_tile:
-            return any(
-                path_exists(self.get_path(tile))
-                for tile in self.pyramid.intersecting(process_tile)
-            )
-        if output_tile:
-            return path_exists(self.get_path(output_tile))
-=======
-        process output : array or list
-        """
-        raise NotImplementedError()
-
-    def write(self, process_tile, data):
-        """
-        Write data from one or more process tiles.
-
-        Parameters
-        ----------
-        process_tile : ``BufferedTile``
-            must be member of process ``TilePyramid``
-        """
-        raise NotImplementedError()
->>>>>>> b5bfd591
-
     def is_valid_with_config(self, config):
         """
         Check if output format is valid with other process parameters.
@@ -275,10 +202,8 @@
     def extract_subset(self, input_data_tiles=None, out_tile=None):
         """
         Extract subset from multiple tiles.
-
         input_data_tiles : list of (``Tile``, process data) tuples
         out_tile : ``Tile``
-
         Returns
         -------
         NumPy array or list of features.
@@ -362,12 +287,113 @@
         """
         raise NotImplementedError()
 
+
+class OutputDataWriter(OutputDataReader):
+    """
+    Template class handling process output data.
+
+    Parameters
+    ----------
+    output_params : dictionary
+        output parameters from Mapchete file
+
+    Attributes
+    ----------
+    pixelbuffer : integer
+        buffer around output tiles
+    pyramid : ``tilematrix.TilePyramid``
+        output ``TilePyramid``
+    crs : ``rasterio.crs.CRS``
+        object describing the process coordinate reference system
+    """
+
+    METADATA = {
+        "driver_name": None,
+        "data_type": None,
+        "mode": "w"
+    }
+
+    def write(self, process_tile, data):
+        """
+        Write data from one or more process tiles.
+
+        Parameters
+        ----------
+        process_tile : ``BufferedTile``
+            must be member of process ``TilePyramid``
+        """
+        raise NotImplementedError
+
+    def prepare_path(self, tile):
+        """
+        Create directory and subdirectory if necessary.
+
+        Parameters
+        ----------
+        tile : ``BufferedTile``
+            must be member of output ``TilePyramid``
+        """
+        makedirs(os.path.dirname(self.get_path(tile)))
+
+    def output_is_valid(self, process_data):
+        """
+        Check whether process output is allowed with output driver.
+
+        Parameters
+        ----------
+        process_data : raw process output
+
+        Returns
+        -------
+        True or False
+        """
+        if self.METADATA["data_type"] == "raster":
+            return (
+                is_numpy_or_masked_array(process_data) or
+                is_numpy_or_masked_array_with_tags(process_data)
+            )
+        elif self.METADATA["data_type"] == "vector":
+            return is_feature_list(process_data)
+
+    def output_cleaned(self, process_data):
+        """
+        Return verified and cleaned output.
+
+        Parameters
+        ----------
+        process_data : raw process output
+
+        Returns
+        -------
+        NumPy array or list of features.
+        """
+        if self.METADATA["data_type"] == "raster":
+            if is_numpy_or_masked_array(process_data):
+                return process_data
+            elif is_numpy_or_masked_array_with_tags(process_data):
+                data, tags = process_data
+                return self.output_cleaned(data), tags
+        elif self.METADATA["data_type"] == "vector":
+            return list(process_data)
+
+    def streamline_output(self, process_data):
+        if isinstance(process_data, str) and process_data == "empty":
+            raise MapcheteNodataTile
+        elif process_data is None:
+            raise MapcheteProcessOutputError("process output is empty")
+        elif self.output_is_valid(process_data):
+            return self.output_cleaned(process_data)
+        else:
+            raise MapcheteProcessOutputError(
+                "invalid output type: %s" % type(process_data)
+            )
+
     def close(self):
         """Gets called if process is closed."""
         pass
 
 
-class TileDirectoryOutput(OutputDataBasicFunctions):
+class TileDirectoryOutputReader(OutputDataReader):
 
     def __init__(self, output_params, readonly=False):
         """Initialize."""
@@ -378,14 +404,12 @@
     def tiles_exist(self, process_tile=None, output_tile=None):
         """
         Check whether output tiles of a tile (either process or output) exists.
-
         Parameters
         ----------
         process_tile : ``BufferedTile``
             must be member of process ``TilePyramid``
         output_tile : ``BufferedTile``
             must be member of output ``TilePyramid``
-
         Returns
         -------
         exists : bool
@@ -415,13 +439,11 @@
     ):
         """
         Read reprojected & resampled input data.
-
         Parameters
         ----------
         validity_check : bool
             vector file: also run checks if reprojected geometry is valid,
             otherwise throw RuntimeError (default: True)
-
         indexes : list or int
             raster file: a list of band numbers; None will read all.
         dst_nodata : int or float, optional
@@ -429,7 +451,6 @@
             will be used
         gdal_opts : dict
             raster file: GDAL options passed on to rasterio.Env()
-
         Returns
         -------
         data : list for vector files or numpy array for raster files
@@ -449,37 +470,11 @@
         )
 
 
-<<<<<<< HEAD
-class OutputDataWriter(OutputDataReader):
-    """
-    Template class handling process output data.
-
-    Parameters
-    ----------
-    output_params : dictionary
-        output parameters from Mapchete file
-
-    Attributes
-    ----------
-    pixelbuffer : integer
-        buffer around output tiles
-    pyramid : ``tilematrix.TilePyramid``
-        output ``TilePyramid``
-    crs : ``rasterio.crs.CRS``
-        object describing the process coordinate reference system
-    """
-
-    METADATA = {
-        "driver_name": None,
-        "data_type": None,
-        "mode": "w"
-    }
-
-    def write(self, process_tile, data):
-        """
-        Write data from one or more process tiles.
-=======
-class SingleFileOutput(OutputDataBasicFunctions):
+class TileDirectoryOutputWriter(OutputDataWriter, TileDirectoryOutputReader):
+    pass
+
+
+class SingleFileOutputReader(OutputDataReader):
     def __init__(self, output_params, readonly=False):
         """Initialize."""
         super().__init__(output_params, readonly=readonly)
@@ -487,90 +482,22 @@
     def tiles_exist(self, process_tile=None, output_tile=None):
         """
         Check whether output tiles of a tile (either process or output) exists.
->>>>>>> b5bfd591
-
         Parameters
         ----------
         process_tile : ``BufferedTile``
             must be member of process ``TilePyramid``
-<<<<<<< HEAD
-        """
-        raise NotImplementedError
-
-    def prepare_path(self, tile):
-        """
-        Create directory and subdirectory if necessary.
-
-        Parameters
-        ----------
-        tile : ``BufferedTile``
-            must be member of output ``TilePyramid``
-        """
-        makedirs(os.path.dirname(self.get_path(tile)))
-
-    def output_is_valid(self, process_data):
-        """
-        Check whether process output is allowed with output driver.
-
-        Parameters
-        ----------
-        process_data : raw process output
-
-        Returns
-        -------
-        True or False
-        """
-        if self.METADATA["data_type"] == "raster":
-            return (
-                is_numpy_or_masked_array(process_data) or
-                is_numpy_or_masked_array_with_tags(process_data)
-            )
-        elif self.METADATA["data_type"] == "vector":
-            return is_feature_list(process_data)
-
-    def output_cleaned(self, process_data):
-        """
-        Return verified and cleaned output.
-
-        Parameters
-        ----------
-        process_data : raw process output
-
-        Returns
-        -------
-        NumPy array or list of features.
-        """
-        if self.METADATA["data_type"] == "raster":
-            if is_numpy_or_masked_array(process_data):
-                return process_data
-            elif is_numpy_or_masked_array_with_tags(process_data):
-                data, tags = process_data
-                return self.output_cleaned(data), tags
-        elif self.METADATA["data_type"] == "vector":
-            return list(process_data)
-
-    def streamline_output(self, process_data):
-        if isinstance(process_data, str) and process_data == "empty":
-            raise MapcheteNodataTile
-        elif process_data is None:
-            raise MapcheteProcessOutputError("process output is empty")
-        elif self.output_is_valid(process_data):
-            return self.output_cleaned(process_data)
-        else:
-            raise MapcheteProcessOutputError(
-                "invalid output type: %s" % type(process_data)
-            )
-=======
         output_tile : ``BufferedTile``
             must be member of output ``TilePyramid``
-
         Returns
         -------
         exists : bool
         """
         # TODO
         raise NotImplementedError
->>>>>>> b5bfd591
+
+
+class SingleFileOutputWriter(OutputDataWriter, SingleFileOutputReader):
+    pass
 
 
 def is_numpy_or_masked_array(data):
