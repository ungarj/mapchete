"""
PNG process output.

output configuration parameters
-------------------------------

mandatory
~~~~~~~~~

bands: integer
    number of output bands to be written
path: string
    output directory

optional
~~~~~~~~

nodata: integer or float
    nodata value used for writing
"""

import logging
import numpy as np
import numpy.ma as ma

from mapchete.config import validate_values
from mapchete.formats import base
from mapchete.io import get_boto3_bucket
from mapchete.io.raster import (
    write_raster_window, prepare_array, memory_file, read_raster_no_crs
)
from mapchete.tile import BufferedTile


logger = logging.getLogger(__name__)
METADATA = {
    "driver_name": "PNG",
    "data_type": "raster",
    "mode": "w"
}
PNG_DEFAULT_PROFILE = {
    "dtype": "uint8",
    "driver": "PNG",
    "count": 4,
    "nodata": 0
}


<<<<<<< HEAD
class OutputDataReader(base.OutputDataReader):
=======
class OutputData(base.TileDirectoryOutput):
>>>>>>> b5bfd591
    """
    PNG output class.

    Parameters
    ----------
    output_params : dictionary
        output parameters from Mapchete file

    Attributes
    ----------
    path : string
        path to output directory
    file_extension : string
        file extension for output files (.png)
    output_params : dictionary
        output parameters from Mapchete file
    nodata : integer or float
        nodata value used when writing PNGs
    pixelbuffer : integer
        buffer around output tiles
    pyramid : ``tilematrix.TilePyramid``
        output ``TilePyramid``
    crs : ``rasterio.crs.CRS``
        object describing the process coordinate reference system
    srid : string
        spatial reference ID of CRS (e.g. "{'init': 'epsg:4326'}")
    """

    METADATA = METADATA

    def __init__(self, output_params, **kwargs):
        """Initialize."""
<<<<<<< HEAD
        super(OutputDataReader, self).__init__(output_params)
=======
        super().__init__(output_params)
>>>>>>> b5bfd591
        self.path = output_params["path"]
        self.file_extension = ".png"
        self.output_params = output_params
        self.output_params["dtype"] = PNG_DEFAULT_PROFILE["dtype"]
        self.nodata = output_params.get("nodata", PNG_DEFAULT_PROFILE["nodata"])
        self._bucket = self.path.split("/")[2] if self.path.startswith("s3://") else None

    def read(self, output_tile, **kwargs):
        """
        Read existing process output.

        Parameters
        ----------
        output_tile : ``BufferedTile``
            must be member of output ``TilePyramid``

        Returns
        -------
        process output : ``BufferedTile`` with appended data
        """
        try:
            return read_raster_no_crs(self.get_path(output_tile))
        except FileNotFoundError:
            return self.empty(output_tile)

    def is_valid_with_config(self, config):
        """
        Check if output format is valid with other process parameters.

        Parameters
        ----------
        config : dictionary
            output configuration parameters

        Returns
        -------
        is_valid : bool
        """
        return validate_values(config, [("path", str)])

    def profile(self, tile=None):
        """
        Create a metadata dictionary for rasterio.

        Parameters
        ----------
        tile : ``BufferedTile``

        Returns
        -------
        metadata : dictionary
            output profile dictionary used for rasterio.
        """
        dst_metadata = PNG_DEFAULT_PROFILE
        dst_metadata.pop("transform", None)
        if tile is not None:
            dst_metadata.update(
                width=tile.width, height=tile.height, affine=tile.affine,
                crs=tile.crs)
        try:
            dst_metadata.update(count=self.output_params["count"])
        except KeyError:
            pass
        return dst_metadata

    def for_web(self, data):
        """
        Convert data to web output.

        Parameters
        ----------
        data : array

        Returns
        -------
        web data : array
        """
        rgba = self._prepare_array_for_png(data)
        data = ma.masked_where(rgba == self.nodata, rgba)
        return memory_file(data, self.profile()), 'image/png'

    def empty(self, process_tile):
        """
        Return empty data.

        Parameters
        ----------
        process_tile : ``BufferedTile``
            must be member of process ``TilePyramid``

        Returns
        -------
        empty data : array
            empty array with data type given in output parameters
        """
        bands = (
            self.output_params["bands"]
            if "bands" in self.output_params
            else PNG_DEFAULT_PROFILE["count"]
        )
        return ma.masked_array(
            data=ma.zeros((bands, ) + process_tile.shape),
            mask=ma.zeros((bands, ) + process_tile.shape),
            dtype=PNG_DEFAULT_PROFILE["dtype"]
        )

    def _prepare_array_for_png(self, data):
        data = prepare_array(data, dtype=np.uint8)
        # Create 3D NumPy array with alpha channel.
        if len(data) == 1:
            rgba = np.stack((
                data[0], data[0], data[0],
                np.where(
                    data[0].data == self.nodata, 0, 255)
                .astype("uint8")
            ))
        elif len(data) == 2:
            rgba = np.stack((data[0], data[0], data[0], data[1]))
        elif len(data) == 3:
            rgba = np.stack((
                data[0], data[1], data[2], np.where(
                    data[0].data == self.nodata, 0, 255
                ).astype("uint8", copy=False)
            ))
        elif len(data) == 4:
            rgba = np.array(data).astype("uint8", copy=False)
        else:
            raise TypeError("invalid number of bands: %s" % len(data))
        return rgba


class OutputDataWriter(base.OutputDataWriter, OutputDataReader):

    METADATA = METADATA

    def write(self, process_tile, data):
        """
        Write data from one or more process tiles.

        Parameters
        ----------
        process_tile : ``BufferedTile``
            must be member of process ``TilePyramid``
        """
        rgba = self._prepare_array_for_png(data)
        data = ma.masked_where(rgba == self.nodata, rgba)

        if data.mask.all():
            logger.debug("data empty, nothing to write")
        else:
            # in case of S3 output, create an boto3 resource
            bucket_resource = get_boto3_bucket(self._bucket) if self._bucket else None

            # Convert from process_tile to output_tiles and write
            for tile in self.pyramid.intersecting(process_tile):
                out_path = self.get_path(tile)
                self.prepare_path(tile)
                out_tile = BufferedTile(tile, self.pixelbuffer)
                write_raster_window(
                    in_tile=process_tile,
                    in_data=data,
                    out_profile=self.profile(out_tile),
                    out_tile=out_tile,
                    out_path=out_path,
                    bucket_resource=bucket_resource
                )<|MERGE_RESOLUTION|>--- conflicted
+++ resolved
@@ -46,11 +46,7 @@
 }
 
 
-<<<<<<< HEAD
-class OutputDataReader(base.OutputDataReader):
-=======
-class OutputData(base.TileDirectoryOutput):
->>>>>>> b5bfd591
+class OutputDataReader(base.TileDirectoryOutputReader):
     """
     PNG output class.
 
@@ -83,11 +79,7 @@
 
     def __init__(self, output_params, **kwargs):
         """Initialize."""
-<<<<<<< HEAD
-        super(OutputDataReader, self).__init__(output_params)
-=======
         super().__init__(output_params)
->>>>>>> b5bfd591
         self.path = output_params["path"]
         self.file_extension = ".png"
         self.output_params = output_params
