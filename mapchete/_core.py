"""Main module managing processes."""

from cachetools import LRUCache
<<<<<<< HEAD
=======
from collections import namedtuple
import concurrent.futures
import inspect
from itertools import product
>>>>>>> b5bfd591
import logging
import multiprocessing
import threading

from mapchete.config import MapcheteConfig
<<<<<<< HEAD
from mapchete.errors import MapcheteNodataTile
from mapchete._processing import (
    _run_on_single_tile, _run_without_multiprocessing, _run_with_multiprocessing,
    ProcessInfo, TileProcess
=======
from mapchete.formats.base import SingleFileOutput
from mapchete.tile import BufferedTile
from mapchete.io import raster
from mapchete.errors import (
    MapcheteProcessException, MapcheteProcessOutputError, MapcheteNodataTile
>>>>>>> b5bfd591
)
from mapchete.tile import BufferedTile, count_tiles
from mapchete._timer import Timer

logger = logging.getLogger(__name__)


def open(
    config, mode="continue", zoom=None, bounds=None, single_input_file=None,
    with_cache=False, debug=False
):
    """
    Open a Mapchete process.

    Parameters
    ----------
    config : MapcheteConfig object, config dict or path to mapchete file
        Mapchete process configuration
    mode : string
        * ``memory``: Generate process output on demand without reading
          pre-existing data or writing new data.
        * ``readonly``: Just read data without processing new data.
        * ``continue``: (default) Don't overwrite existing output.
        * ``overwrite``: Overwrite existing output.
    zoom : list or integer
        process zoom level or a pair of minimum and maximum zoom level
    bounds : tuple
        left, bottom, right, top process boundaries in output pyramid
    single_input_file : string
        single input file if supported by process
    with_cache : bool
        process output data cached in memory

    Returns
    -------
    Mapchete
        a Mapchete process object
    """
    return Mapchete(
        MapcheteConfig(
            config, mode=mode, zoom=zoom, bounds=bounds,
            single_input_file=single_input_file, debug=debug
        ),
        with_cache=with_cache
    )


class Mapchete(object):
    """
    Main entry point to every processing job.

    From here, the process tiles can be determined and executed.

    Parameters
    ----------
    config : MapcheteConfig
        Mapchete process configuration
    with_cache : bool
        cache processed output data in memory (default: False)

    Attributes
    ----------
    config : MapcheteConfig
        Mapchete process configuration
    with_cache : bool
        process output data cached in memory
    """

    def __init__(self, config, with_cache=False):
        """
        Initialize Mapchete processing endpoint.

        Parameters
        ----------
        config : MapcheteConfig
            Mapchete process configuration
        with_cache : bool
            cache processed output data in memory (default: False)
        """
        logger.info("initialize process")
        if not isinstance(config, MapcheteConfig):
            raise TypeError("config must be MapcheteConfig object")
        self.config = config
        self.process_name = self.config.process_name
        self.with_cache = True if self.config.mode == "memory" else with_cache
        if self.with_cache:
            self.process_tile_cache = LRUCache(maxsize=512)
            self.current_processes = {}
            self.process_lock = threading.Lock()
        self._count_tiles_cache = {}

    def get_process_tiles(self, zoom=None):
        """
        Yield process tiles.

        Tiles intersecting with the input data bounding boxes as well as
        process bounds, if provided, are considered process tiles. This is to
        avoid iterating through empty tiles.

        Parameters
        ----------
        zoom : integer
            zoom level process tiles should be returned from; if none is given,
            return all process tiles

        yields
        ------
        BufferedTile objects
        """
        if zoom or zoom == 0:
            for tile in self.config.process_pyramid.tiles_from_geom(
                self.config.area_at_zoom(zoom), zoom
            ):
                yield tile
        else:
            for zoom in reversed(self.config.zoom_levels):
                for tile in self.config.process_pyramid.tiles_from_geom(
                    self.config.area_at_zoom(zoom), zoom
                ):
                    yield tile

    def batch_process(
        self,
        zoom=None,
        tile=None,
        multi=multiprocessing.cpu_count(),
        max_chunksize=1,
        multiprocessing_module=multiprocessing,
        multiprocessing_start_method="spawn"
    ):
        """
        Process a large batch of tiles.

        Parameters
        ----------
        process : MapcheteProcess
            process to be run
        zoom : list or int
            either single zoom level or list of minimum and maximum zoom level;
            None processes all (default: None)
        tile : tuple
            zoom, row and column of tile to be processed (cannot be used with
            zoom)
        multi : int
            number of workers (default: number of CPU cores)
        max_chunksize : int
            maximum number of process tiles to be queued for each worker;
            (default: 1)
        multiprocessing_module : module
            either Python's standard 'multiprocessing' or Celery's 'billiard' module
            (default: multiprocessing)
        multiprocessing_start_method : str
            "fork", "forkserver" or "spawn"
            (default: "fork")
        """
        list(self.batch_processor(
            zoom=zoom,
            tile=tile,
            multi=multi,
            max_chunksize=max_chunksize,
            multiprocessing_module=multiprocessing_module,
            multiprocessing_start_method=multiprocessing_start_method,
        ))

    def batch_processor(
        self,
        zoom=None,
        tile=None,
        multi=multiprocessing.cpu_count(),
        max_chunksize=1,
        multiprocessing_module=multiprocessing,
        multiprocessing_start_method="spawn"
    ):
        """
        Process a large batch of tiles and yield report messages per tile.

        Parameters
        ----------
        zoom : list or int
            either single zoom level or list of minimum and maximum zoom level;
            None processes all (default: None)
        tile : tuple
            zoom, row and column of tile to be processed (cannot be used with
            zoom)
        multi : int
            number of workers (default: number of CPU cores)
        max_chunksize : int
            maximum number of process tiles to be queued for each worker;
            (default: 1)
        multiprocessing_module : module
            either Python's standard 'multiprocessing' or Celery's 'billiard' module
            (default: multiprocessing)
        multiprocessing_start_method : str
            "fork", "forkserver" or "spawn"
            (default: "fork")
        """
        if zoom and tile:
            raise ValueError("use either zoom or tile")

        # run single tile
        if tile:
            yield _run_on_single_tile(
                process=self,
                tile=self.config.process_pyramid.tile(*tuple(tile))
            )
        # run sequentially
        elif multi == 1:
            for process_info in _run_without_multiprocessing(
                process=self,
                zoom_levels=list(_get_zoom_level(zoom, self))
            ):
                yield process_info
        # run concurrently
        elif multi > 1:
            for process_info in _run_with_multiprocessing(
                process=self,
                zoom_levels=list(_get_zoom_level(zoom, self)),
                multi=multi,
                max_chunksize=max_chunksize,
                multiprocessing_module=multiprocessing_module,
                multiprocessing_start_method=multiprocessing_start_method
            ):
                yield process_info

    def count_tiles(self, minzoom, maxzoom, init_zoom=0):
        """
        Count number of tiles intersecting with geometry.

        Parameters
        ----------
        geometry : shapely geometry
        pyramid : TilePyramid
        minzoom : int
        maxzoom : int
        init_zoom : int

        Returns
        -------
        number of tiles
        """
        if (minzoom, maxzoom) not in self._count_tiles_cache:
            self._count_tiles_cache[(minzoom, maxzoom)] = count_tiles(
                self.config.area_at_zoom(), self.config.process_pyramid,
                minzoom, maxzoom, init_zoom=0
            )
        return self._count_tiles_cache[(minzoom, maxzoom)]

    def execute(self, process_tile, raise_nodata=False):
        """
        Run the Mapchete process.

        Execute, write and return data.

        Parameters
        ----------
        process_tile : Tile or tile index tuple
            Member of the process tile pyramid (not necessarily the output
            pyramid, if output has a different metatiling setting)

        Returns
        -------
        data : NumPy array or features
            process output
        """
        process_tile = (
            self.config.process_pyramid.tile(*process_tile)
            if isinstance(process_tile, tuple)
            else process_tile
        )
        try:
            return self.config.output.streamline_output(
                TileProcess(tile=process_tile, config=self.config).execute()
            )
        except MapcheteNodataTile:
            if raise_nodata:
                raise
            else:
                return self.config.output.empty(process_tile)

    def read(self, output_tile):
        """
        Read from written process output.

        Parameters
        ----------
        output_tile : BufferedTile or tile index tuple
            Member of the output tile pyramid (not necessarily the process
            pyramid, if output has a different metatiling setting)

        Returns
        -------
        data : NumPy array or features
            process output
        """
        if self.config.mode not in ["readonly", "continue", "overwrite"]:
            raise ValueError("process mode must be readonly, continue or overwrite")
        output_tile = (
            self.config.output_pyramid.tile(*output_tile)
            if isinstance(output_tile, tuple)
            else output_tile
        )
        if not isinstance(output_tile, BufferedTile):
            raise TypeError("output_tile must be tuple or BufferedTile")

        return self.config.output.read(output_tile)

    def write(self, process_tile, data):
        """
        Write data into output format.

        Parameters
        ----------
        process_tile : BufferedTile or tile index tuple
            process tile
        data : NumPy array or features
            data to be written
        """
        process_tile = (
            self.config.process_pyramid.tile(*process_tile)
            if isinstance(process_tile, tuple)
            else process_tile
        )
        if not isinstance(process_tile, BufferedTile):
            raise ValueError("invalid process_tile type: %s" % type(process_tile))
        if self.config.mode not in ["continue", "overwrite"]:
            raise ValueError("cannot write output in current process mode")

        if self.config.mode == "continue" and (
            self.config.output.tiles_exist(process_tile)
        ):
            message = "output exists, not overwritten"
            logger.debug((process_tile.id, message))
            return ProcessInfo(
                tile=process_tile,
                processed=False,
                process_msg=None,
                written=False,
                write_msg=message
            )
        elif data is None:
            message = "output empty, nothing written"
            logger.debug((process_tile.id, message))
            return ProcessInfo(
                tile=process_tile,
                processed=False,
                process_msg=None,
                written=False,
                write_msg=message
            )
        else:
            with Timer() as t:
                self.config.output.write(process_tile=process_tile, data=data)
            message = "output written in %s" % t
            logger.debug((process_tile.id, message))
            return ProcessInfo(
                tile=process_tile,
                processed=False,
                process_msg=None,
                written=True,
                write_msg=message
            )

    def get_raw_output(self, tile, _baselevel_readonly=False):
        """
        Get output raw data.

        This function won't work with multiprocessing, as it uses the
        ``threading.Lock()`` class.

        Parameters
        ----------
        tile : tuple, Tile or BufferedTile
            If a tile index is given, a tile from the output pyramid will be
            assumed. Tile cannot be bigger than process tile!

        Returns
        -------
        data : NumPy array or features
            process output
        """
        tile = self.config.output_pyramid.tile(*tile) if isinstance(tile, tuple) else tile
        if not isinstance(tile, BufferedTile):
            raise TypeError("'tile' must be a tuple or BufferedTile")
        if _baselevel_readonly:
            tile = self.config.baselevels["tile_pyramid"].tile(*tile.id)

        # Return empty data if zoom level is outside of process zoom levels.
        if tile.zoom not in self.config.zoom_levels:
            return self.config.output.empty(tile)

        # TODO implement reprojection
        if tile.crs != self.config.process_pyramid.crs:
            raise NotImplementedError(
                "reprojection between processes not yet implemented"
            )

        if self.config.mode == "memory":
            # Determine affected process Tile and check whether it is already
            # cached.
            process_tile = self.config.process_pyramid.intersecting(tile)[0]
            return self._extract(
                in_tile=process_tile,
                in_data=self._execute_using_cache(process_tile),
                out_tile=tile
            )

        # TODO: cases where tile intersects with multiple process tiles
        process_tile = self.config.process_pyramid.intersecting(tile)[0]

        # get output_tiles that intersect with current tile
        if tile.pixelbuffer > self.config.output.pixelbuffer:
            output_tiles = list(self.config.output_pyramid.tiles_from_bounds(
                tile.bounds, tile.zoom
            ))
        else:
            output_tiles = self.config.output_pyramid.intersecting(tile)

        if self.config.mode == "readonly" or _baselevel_readonly:
            if self.config.output.tiles_exist(process_tile):
                return self._read_existing_output(tile, output_tiles)
            else:
                return self.config.output.empty(tile)
        elif self.config.mode == "continue" and not _baselevel_readonly:
            if self.config.output.tiles_exist(process_tile):
                return self._read_existing_output(tile, output_tiles)
            else:
                return self._process_and_overwrite_output(tile, process_tile)
        elif self.config.mode == "overwrite" and not _baselevel_readonly:
            return self._process_and_overwrite_output(tile, process_tile)

    def _process_and_overwrite_output(self, tile, process_tile):
        if self.with_cache:
            output = self._execute_using_cache(process_tile)
        else:
            output = self.execute(process_tile)

        self.write(process_tile, output)
        return self._extract(
            in_tile=process_tile,
            in_data=output,
            out_tile=tile
        )

    def _read_existing_output(self, tile, output_tiles):
        return self.config.output.extract_subset(
            input_data_tiles=[
                (output_tile, self.read(output_tile))
                for output_tile in output_tiles
            ],
            out_tile=tile,
        )

    def _execute_using_cache(self, process_tile):
        # Extract Tile subset from process Tile and return.
        try:
            return self.process_tile_cache[process_tile.id]
        except KeyError:
            # Lock process for Tile or wait.
            with self.process_lock:
                process_event = self.current_processes.get(process_tile.id)
                if not process_event:
                    self.current_processes[process_tile.id] = threading.Event()
            # Wait and return.
            if process_event:
                process_event.wait()
                return self.process_tile_cache[process_tile.id]
            else:
                try:
                    output = self.execute(process_tile)
                    self.process_tile_cache[process_tile.id] = output
                    if self.config.mode in ["continue", "overwrite"]:
                        self.write(process_tile, output)
                    return self.process_tile_cache[process_tile.id]
                finally:
                    with self.process_lock:
                        process_event = self.current_processes.get(
                            process_tile.id)
                        del self.current_processes[process_tile.id]
                        process_event.set()

    def _extract(self, in_tile=None, in_data=None, out_tile=None):
        """Extract data from tile."""
        return self.config.output.extract_subset(
            input_data_tiles=[(in_tile, in_data)],
            out_tile=out_tile
        )

    def __enter__(self):
        """Enable context manager."""
        return self

    def __exit__(self, t, v, tb):
        """Cleanup on close."""
        # run input drivers cleanup
        for ip in self.config.input.values():
            if ip is not None:
                ip.cleanup()
        # run output driver cleanup
        self.config.output.close()
        # clean up internal cache
        if self.with_cache:
            self.process_tile_cache = None
            self.current_processes = None
            self.process_lock = None


<<<<<<< HEAD
=======
class MapcheteProcess(object):
    """
    Process class inherited by user process script.

    Its attributes and methods can be accessed via "self" from within a
    Mapchete process Python file.

    Parameters
    ----------
    tile : BufferedTile
        Tile process should be run on
    config : MapcheteConfig
        process configuration
    params : dictionary
        process parameters

    Attributes
    ----------
    identifier : string
        process identifier
    title : string
        process title
    version : string
        process version string
    abstract : string
        short text describing process purpose
    tile : BufferedTile
        Tile process should be run on
    tile_pyramid : TilePyramid
        process tile pyramid
    params : dictionary
        process parameters
    config : MapcheteConfig
        process configuration
    """

    def __init__(self, tile, config=None, params=None):
        """Initialize Mapchete process."""
        self.identifier = ""
        self.title = ""
        self.version = ""
        self.abstract = ""
        self.tile = tile
        self.tile_pyramid = tile.tile_pyramid
        self.params = params if params else config.params_at_zoom(tile.zoom)
        self.config = config

    def write(self, data, **kwargs):
        """Deprecated."""
        raise DeprecationWarning(
            "Please return process output data instead of using self.write().")

    def read(self, **kwargs):
        """
        Read existing output data from a previous run.

        Returns
        -------
        process output : NumPy array (raster) or feature iterator (vector)
        """
        if self.tile.pixelbuffer > self.config.output.pixelbuffer:
            output_tiles = list(self.config.output_pyramid.tiles_from_bounds(
                self.tile.bounds, self.tile.zoom
            ))
        else:
            output_tiles = self.config.output_pyramid.intersecting(self.tile)
        return self.config.output.extract_subset(
            input_data_tiles=[
                (output_tile, self.config.output.read(output_tile))
                for output_tile in output_tiles
            ],
            out_tile=self.tile,
        )

    def open(self, input_id, **kwargs):
        """
        Open input data.

        Parameters
        ----------
        input_id : string
            input identifier from configuration file or file path
        kwargs : driver specific parameters (e.g. resampling)

        Returns
        -------
        tiled input data : InputTile
            reprojected input data within tile
        """
        if not isinstance(input_id, str):
            return input_id.open(self.tile, **kwargs)
        if input_id not in self.params["input"]:
            raise ValueError("%s not found in config as input file" % input_id)
        return self.params["input"][input_id].open(self.tile, **kwargs)

    def hillshade(
        self, elevation, azimuth=315.0, altitude=45.0, z=1.0, scale=1.0
    ):
        """
        Calculate hillshading from elevation data.

        Parameters
        ----------
        elevation : array
            input elevation data
        azimuth : float
            horizontal angle of light source (315: North-West)
        altitude : float
            vertical angle of light source (90 would result in slope shading)
        z : float
            vertical exaggeration factor
        scale : float
            scale factor of pixel size units versus height units (insert 112000
            when having elevation values in meters in a geodetic projection)

        Returns
        -------
        hillshade : array
        """
        return commons_hillshade.hillshade(
            elevation, self, azimuth, altitude, z, scale)

    def contours(
        self, elevation, interval=100, field='elev', base=0
    ):
        """
        Extract contour lines from elevation data.

        Parameters
        ----------
        elevation : array
            input elevation data
        interval : integer
            elevation value interval when drawing contour lines
        field : string
            output field name containing elevation value
        base : integer
            elevation base value the intervals are computed from

        Returns
        -------
        contours : iterable
            contours as GeoJSON-like pairs of properties and geometry
        """
        return commons_contours.extract_contours(
            elevation, self.tile, interval=interval, field=field, base=base)

    def clip(
        self, array, geometries, inverted=False, clip_buffer=0
    ):
        """
        Clip array by geometry.

        Parameters
        ----------
        array : array
            raster data to be clipped
        geometries : iterable
            geometries used to clip source array
        inverted : bool
            invert clipping (default: False)
        clip_buffer : int
            buffer (in pixels) geometries before applying clip

        Returns
        -------
        clipped array : array
        """
        return commons_clip.clip_array_with_vector(
            array, self.tile.affine, geometries,
            inverted=inverted, clip_buffer=clip_buffer*self.tile.pixel_x_size)


class Timer:
    """
    Context manager to facilitate timing code.

    based on http://preshing.com/20110924/timing-your-code-using-pythons-with-statement/
    """
    def __init__(self, elapsed=0., str_round=3):
        self._elapsed = elapsed
        self._str_round = str_round
        self.start = None
        self.end = None

    def __enter__(self):
        self.start = time.time()
        return self

    def __exit__(self, *args):
        self.end = time.time()
        self._elapsed = self.end - self.start

    def __lt__(self, other):
        return self._elapsed < other._elapsed

    def __le__(self, other):
        return self._elapsed <= other._elapsed

    def __eq__(self, other):
        return self._elapsed == other._elapsed

    def __ne__(self, other):
        return self._elapsed != other._elapsed

    def __ge__(self, other):
        return self._elapsed >= other._elapsed

    def __gt__(self, other):
        return self._elapsed > other._elapsed

    def __add__(self, other):
        return Timer(elapsed=self._elapsed + other._elapsed)

    def __sub__(self, other):
        return Timer(elapsed=self._elapsed - other._elapsed)

    def __repr__(self):
        return "Timer(start=%s, end=%s, elapsed=%s)" % (
            self.start, self.end, self.__str__()
        )

    def __str__(self):
        minutes, seconds = divmod(self.elapsed, 60)
        hours, minutes = divmod(minutes, 60)
        if hours:
            return "%sh %sm %ss" % (int(hours), int(minutes), int(seconds))
        elif minutes:
            return "%sm %ss" % (int(minutes), int(seconds))
        else:
            return "%ss" % round(seconds, self._str_round)

    @property
    def elapsed(self):
        return time.time() - self.start if self.start and not self.end else self._elapsed


def count_tiles(geometry, pyramid, minzoom, maxzoom, init_zoom=0):
    """
    Count number of tiles intersecting with geometry.

    Parameters
    ----------
    geometry : shapely geometry
    pyramid : TilePyramid
    minzoom : int
    maxzoom : int
    init_zoom : int

    Returns
    -------
    number of tiles
    """
    if not 0 <= init_zoom <= minzoom <= maxzoom:
        raise ValueError("invalid zoom levels given")
    # tile buffers are not being taken into account
    unbuffered_pyramid = TilePyramid(
        pyramid.grid, tile_size=pyramid.tile_size,
        metatiling=pyramid.metatiling
    )
    # make sure no rounding errors occur
    geometry = geometry.buffer(-0.000000001)
    return _count_tiles(
        [
            unbuffered_pyramid.tile(*tile_id)
            for tile_id in product(
                [init_zoom],
                range(pyramid.matrix_height(init_zoom)),
                range(pyramid.matrix_width(init_zoom))
            )
        ], geometry, minzoom, maxzoom
    )


def _count_tiles(tiles, geometry, minzoom, maxzoom):
    count = 0
    for tile in tiles:
        # determine data covered by tile
        tile_intersection = tile.bbox().intersection(geometry)

        # skip if there is no data
        if tile_intersection.is_empty:
            continue
        # increase counter as tile contains data
        elif tile.zoom >= minzoom:
            count += 1

        # if there are further zoom levels, analyze descendants
        if tile.zoom < maxzoom:

            # if tile is half full, analyze each descendant
            if tile_intersection.area < tile.bbox().area:
                count += _count_tiles(
                    tile.get_children(), tile_intersection, minzoom, maxzoom
                )

            # if tile is full, all of its descendants will be full as well
            else:
                # sum up tiles for each remaining zoom level
                count += sum([
                    4**z for z in range(
                        # only count zoom levels which are greater than minzoom or
                        # count all zoom levels from tile zoom level to maxzoom
                        minzoom - tile.zoom if tile.zoom < minzoom else 1,
                        maxzoom - tile.zoom + 1
                    )
                ])

    return count


# helper functions for batch_processor #
########################################
def _run_on_single_tile(process, tile):
    logger.debug("run process on single tile")
    return _write_on_parent_process(
        worker_output=_process_worker(
            process, process.config.process_pyramid.tile(*tuple(tile))
        ),
        process=process
    )


def _run_with_multiprocessing(process, zoom_levels, multi, max_chunksize):
    logger.debug("run concurrently")
    num_processed = 0
    total_tiles = process.count_tiles(min(zoom_levels), max(zoom_levels))
    logger.debug("run process on %s tiles using %s workers", total_tiles, multi)
    with Timer() as t:
        with concurrent.futures.ProcessPoolExecutor(max_workers=multi) as executor:
            for zoom in zoom_levels:
                for task in concurrent.futures.as_completed((
                    executor.submit(_process_worker, process, process_tile)
                    for process_tile in process.get_process_tiles(zoom)
                )):
                    process_info = _write_on_parent_process(
                        worker_output=task.result(), process=process
                    )
                    num_processed += 1
                    logger.info("tile %s/%s finished", num_processed, total_tiles)
                    yield process_info
    logger.debug("%s tile(s) iterated in %s", str(num_processed), t)


def _run_without_multiprocessing(process, zoom_levels):
    logger.debug("run sequentially")
    num_processed = 0
    total_tiles = process.count_tiles(min(zoom_levels), max(zoom_levels))
    logger.debug("run process on %s tiles using 1 worker", total_tiles)
    with Timer() as t:
        for zoom in zoom_levels:
            for process_tile in process.get_process_tiles(zoom):
                process_info = _write_on_parent_process(
                    worker_output=_process_worker(process, process_tile), process=process
                )
                num_processed += 1
                logger.info("tile %s/%s finished", num_processed, total_tiles)
                yield process_info
    logger.info("%s tile(s) iterated in %s", str(num_processed), t)


>>>>>>> b5bfd591
def _get_zoom_level(zoom, process):
    """Determine zoom levels."""
    if zoom is None:
        return reversed(process.config.zoom_levels)
    if isinstance(zoom, int):
        return [zoom]
    elif len(zoom) == 2:
        return reversed(range(min(zoom), max(zoom)+1))
    elif len(zoom) == 1:
<<<<<<< HEAD
        return zoom
=======
        return zoom


def _process_worker(process, process_tile):
    """Worker function running the process."""
    logger.debug((process_tile.id, "running on %s" % current_process().name))

    # skip execution if overwrite is disabled and tile exists
    if (
        process.config.mode == "continue" and
        process.config.output.tiles_exist(process_tile)
    ):
        logger.debug((process_tile.id, "tile exists, skipping"))
        return ProcessInfo(
            tile=process_tile,
            processed=False,
            process_msg="output already exists",
            written=False,
            write_msg="nothing written"
        ), None

    # execute on process tile
    else:
        with Timer() as t:
            try:
                output = process.execute(process_tile, raise_nodata=True)
            except MapcheteNodataTile:
                output = None
        processor_message = "processed in %s" % t
        logger.debug((process_tile.id, processor_message))
        if isinstance(process.config.output, SingleFileOutput):
            return ProcessInfo(
                tile=process_tile,
                processed=True,
                process_msg=processor_message,
                written=False,
                write_msg=None
            ), output
        else:
            writer_info = process.write(process_tile, output)
            return ProcessInfo(
                tile=process_tile,
                processed=True,
                process_msg=processor_message,
                written=writer_info.written,
                write_msg=writer_info.write_msg
            ), None


def _write_on_parent_process(worker_output=None, process=None):
    process_info, output = worker_output
    # only write if output is single file, otherwise output has already been written
    if isinstance(process.config.output, SingleFileOutput):
        logger.debug("append to file")
        writer_info = process.write(process_info.tile, output)
        process_info = ProcessInfo(
            tile=process_info.tile,
            processed=process_info.processed,
            process_msg=process_info.process_msg,
            written=writer_info.written,
            write_msg=writer_info.write_msg
        )
    return process_info
>>>>>>> b5bfd591
<|MERGE_RESOLUTION|>--- conflicted
+++ resolved
@@ -1,30 +1,15 @@
 """Main module managing processes."""
 
 from cachetools import LRUCache
-<<<<<<< HEAD
-=======
-from collections import namedtuple
-import concurrent.futures
-import inspect
-from itertools import product
->>>>>>> b5bfd591
 import logging
 import multiprocessing
 import threading
 
 from mapchete.config import MapcheteConfig
-<<<<<<< HEAD
 from mapchete.errors import MapcheteNodataTile
 from mapchete._processing import (
     _run_on_single_tile, _run_without_multiprocessing, _run_with_multiprocessing,
     ProcessInfo, TileProcess
-=======
-from mapchete.formats.base import SingleFileOutput
-from mapchete.tile import BufferedTile
-from mapchete.io import raster
-from mapchete.errors import (
-    MapcheteProcessException, MapcheteProcessOutputError, MapcheteNodataTile
->>>>>>> b5bfd591
 )
 from mapchete.tile import BufferedTile, count_tiles
 from mapchete._timer import Timer
@@ -153,7 +138,7 @@
         multi=multiprocessing.cpu_count(),
         max_chunksize=1,
         multiprocessing_module=multiprocessing,
-        multiprocessing_start_method="spawn"
+        multiprocessing_start_method="fork"
     ):
         """
         Process a large batch of tiles.
@@ -196,7 +181,7 @@
         multi=multiprocessing.cpu_count(),
         max_chunksize=1,
         multiprocessing_module=multiprocessing,
-        multiprocessing_start_method="spawn"
+        multiprocessing_start_method="fork"
     ):
         """
         Process a large batch of tiles and yield report messages per tile.
@@ -531,370 +516,6 @@
             self.process_lock = None
 
 
-<<<<<<< HEAD
-=======
-class MapcheteProcess(object):
-    """
-    Process class inherited by user process script.
-
-    Its attributes and methods can be accessed via "self" from within a
-    Mapchete process Python file.
-
-    Parameters
-    ----------
-    tile : BufferedTile
-        Tile process should be run on
-    config : MapcheteConfig
-        process configuration
-    params : dictionary
-        process parameters
-
-    Attributes
-    ----------
-    identifier : string
-        process identifier
-    title : string
-        process title
-    version : string
-        process version string
-    abstract : string
-        short text describing process purpose
-    tile : BufferedTile
-        Tile process should be run on
-    tile_pyramid : TilePyramid
-        process tile pyramid
-    params : dictionary
-        process parameters
-    config : MapcheteConfig
-        process configuration
-    """
-
-    def __init__(self, tile, config=None, params=None):
-        """Initialize Mapchete process."""
-        self.identifier = ""
-        self.title = ""
-        self.version = ""
-        self.abstract = ""
-        self.tile = tile
-        self.tile_pyramid = tile.tile_pyramid
-        self.params = params if params else config.params_at_zoom(tile.zoom)
-        self.config = config
-
-    def write(self, data, **kwargs):
-        """Deprecated."""
-        raise DeprecationWarning(
-            "Please return process output data instead of using self.write().")
-
-    def read(self, **kwargs):
-        """
-        Read existing output data from a previous run.
-
-        Returns
-        -------
-        process output : NumPy array (raster) or feature iterator (vector)
-        """
-        if self.tile.pixelbuffer > self.config.output.pixelbuffer:
-            output_tiles = list(self.config.output_pyramid.tiles_from_bounds(
-                self.tile.bounds, self.tile.zoom
-            ))
-        else:
-            output_tiles = self.config.output_pyramid.intersecting(self.tile)
-        return self.config.output.extract_subset(
-            input_data_tiles=[
-                (output_tile, self.config.output.read(output_tile))
-                for output_tile in output_tiles
-            ],
-            out_tile=self.tile,
-        )
-
-    def open(self, input_id, **kwargs):
-        """
-        Open input data.
-
-        Parameters
-        ----------
-        input_id : string
-            input identifier from configuration file or file path
-        kwargs : driver specific parameters (e.g. resampling)
-
-        Returns
-        -------
-        tiled input data : InputTile
-            reprojected input data within tile
-        """
-        if not isinstance(input_id, str):
-            return input_id.open(self.tile, **kwargs)
-        if input_id not in self.params["input"]:
-            raise ValueError("%s not found in config as input file" % input_id)
-        return self.params["input"][input_id].open(self.tile, **kwargs)
-
-    def hillshade(
-        self, elevation, azimuth=315.0, altitude=45.0, z=1.0, scale=1.0
-    ):
-        """
-        Calculate hillshading from elevation data.
-
-        Parameters
-        ----------
-        elevation : array
-            input elevation data
-        azimuth : float
-            horizontal angle of light source (315: North-West)
-        altitude : float
-            vertical angle of light source (90 would result in slope shading)
-        z : float
-            vertical exaggeration factor
-        scale : float
-            scale factor of pixel size units versus height units (insert 112000
-            when having elevation values in meters in a geodetic projection)
-
-        Returns
-        -------
-        hillshade : array
-        """
-        return commons_hillshade.hillshade(
-            elevation, self, azimuth, altitude, z, scale)
-
-    def contours(
-        self, elevation, interval=100, field='elev', base=0
-    ):
-        """
-        Extract contour lines from elevation data.
-
-        Parameters
-        ----------
-        elevation : array
-            input elevation data
-        interval : integer
-            elevation value interval when drawing contour lines
-        field : string
-            output field name containing elevation value
-        base : integer
-            elevation base value the intervals are computed from
-
-        Returns
-        -------
-        contours : iterable
-            contours as GeoJSON-like pairs of properties and geometry
-        """
-        return commons_contours.extract_contours(
-            elevation, self.tile, interval=interval, field=field, base=base)
-
-    def clip(
-        self, array, geometries, inverted=False, clip_buffer=0
-    ):
-        """
-        Clip array by geometry.
-
-        Parameters
-        ----------
-        array : array
-            raster data to be clipped
-        geometries : iterable
-            geometries used to clip source array
-        inverted : bool
-            invert clipping (default: False)
-        clip_buffer : int
-            buffer (in pixels) geometries before applying clip
-
-        Returns
-        -------
-        clipped array : array
-        """
-        return commons_clip.clip_array_with_vector(
-            array, self.tile.affine, geometries,
-            inverted=inverted, clip_buffer=clip_buffer*self.tile.pixel_x_size)
-
-
-class Timer:
-    """
-    Context manager to facilitate timing code.
-
-    based on http://preshing.com/20110924/timing-your-code-using-pythons-with-statement/
-    """
-    def __init__(self, elapsed=0., str_round=3):
-        self._elapsed = elapsed
-        self._str_round = str_round
-        self.start = None
-        self.end = None
-
-    def __enter__(self):
-        self.start = time.time()
-        return self
-
-    def __exit__(self, *args):
-        self.end = time.time()
-        self._elapsed = self.end - self.start
-
-    def __lt__(self, other):
-        return self._elapsed < other._elapsed
-
-    def __le__(self, other):
-        return self._elapsed <= other._elapsed
-
-    def __eq__(self, other):
-        return self._elapsed == other._elapsed
-
-    def __ne__(self, other):
-        return self._elapsed != other._elapsed
-
-    def __ge__(self, other):
-        return self._elapsed >= other._elapsed
-
-    def __gt__(self, other):
-        return self._elapsed > other._elapsed
-
-    def __add__(self, other):
-        return Timer(elapsed=self._elapsed + other._elapsed)
-
-    def __sub__(self, other):
-        return Timer(elapsed=self._elapsed - other._elapsed)
-
-    def __repr__(self):
-        return "Timer(start=%s, end=%s, elapsed=%s)" % (
-            self.start, self.end, self.__str__()
-        )
-
-    def __str__(self):
-        minutes, seconds = divmod(self.elapsed, 60)
-        hours, minutes = divmod(minutes, 60)
-        if hours:
-            return "%sh %sm %ss" % (int(hours), int(minutes), int(seconds))
-        elif minutes:
-            return "%sm %ss" % (int(minutes), int(seconds))
-        else:
-            return "%ss" % round(seconds, self._str_round)
-
-    @property
-    def elapsed(self):
-        return time.time() - self.start if self.start and not self.end else self._elapsed
-
-
-def count_tiles(geometry, pyramid, minzoom, maxzoom, init_zoom=0):
-    """
-    Count number of tiles intersecting with geometry.
-
-    Parameters
-    ----------
-    geometry : shapely geometry
-    pyramid : TilePyramid
-    minzoom : int
-    maxzoom : int
-    init_zoom : int
-
-    Returns
-    -------
-    number of tiles
-    """
-    if not 0 <= init_zoom <= minzoom <= maxzoom:
-        raise ValueError("invalid zoom levels given")
-    # tile buffers are not being taken into account
-    unbuffered_pyramid = TilePyramid(
-        pyramid.grid, tile_size=pyramid.tile_size,
-        metatiling=pyramid.metatiling
-    )
-    # make sure no rounding errors occur
-    geometry = geometry.buffer(-0.000000001)
-    return _count_tiles(
-        [
-            unbuffered_pyramid.tile(*tile_id)
-            for tile_id in product(
-                [init_zoom],
-                range(pyramid.matrix_height(init_zoom)),
-                range(pyramid.matrix_width(init_zoom))
-            )
-        ], geometry, minzoom, maxzoom
-    )
-
-
-def _count_tiles(tiles, geometry, minzoom, maxzoom):
-    count = 0
-    for tile in tiles:
-        # determine data covered by tile
-        tile_intersection = tile.bbox().intersection(geometry)
-
-        # skip if there is no data
-        if tile_intersection.is_empty:
-            continue
-        # increase counter as tile contains data
-        elif tile.zoom >= minzoom:
-            count += 1
-
-        # if there are further zoom levels, analyze descendants
-        if tile.zoom < maxzoom:
-
-            # if tile is half full, analyze each descendant
-            if tile_intersection.area < tile.bbox().area:
-                count += _count_tiles(
-                    tile.get_children(), tile_intersection, minzoom, maxzoom
-                )
-
-            # if tile is full, all of its descendants will be full as well
-            else:
-                # sum up tiles for each remaining zoom level
-                count += sum([
-                    4**z for z in range(
-                        # only count zoom levels which are greater than minzoom or
-                        # count all zoom levels from tile zoom level to maxzoom
-                        minzoom - tile.zoom if tile.zoom < minzoom else 1,
-                        maxzoom - tile.zoom + 1
-                    )
-                ])
-
-    return count
-
-
-# helper functions for batch_processor #
-########################################
-def _run_on_single_tile(process, tile):
-    logger.debug("run process on single tile")
-    return _write_on_parent_process(
-        worker_output=_process_worker(
-            process, process.config.process_pyramid.tile(*tuple(tile))
-        ),
-        process=process
-    )
-
-
-def _run_with_multiprocessing(process, zoom_levels, multi, max_chunksize):
-    logger.debug("run concurrently")
-    num_processed = 0
-    total_tiles = process.count_tiles(min(zoom_levels), max(zoom_levels))
-    logger.debug("run process on %s tiles using %s workers", total_tiles, multi)
-    with Timer() as t:
-        with concurrent.futures.ProcessPoolExecutor(max_workers=multi) as executor:
-            for zoom in zoom_levels:
-                for task in concurrent.futures.as_completed((
-                    executor.submit(_process_worker, process, process_tile)
-                    for process_tile in process.get_process_tiles(zoom)
-                )):
-                    process_info = _write_on_parent_process(
-                        worker_output=task.result(), process=process
-                    )
-                    num_processed += 1
-                    logger.info("tile %s/%s finished", num_processed, total_tiles)
-                    yield process_info
-    logger.debug("%s tile(s) iterated in %s", str(num_processed), t)
-
-
-def _run_without_multiprocessing(process, zoom_levels):
-    logger.debug("run sequentially")
-    num_processed = 0
-    total_tiles = process.count_tiles(min(zoom_levels), max(zoom_levels))
-    logger.debug("run process on %s tiles using 1 worker", total_tiles)
-    with Timer() as t:
-        for zoom in zoom_levels:
-            for process_tile in process.get_process_tiles(zoom):
-                process_info = _write_on_parent_process(
-                    worker_output=_process_worker(process, process_tile), process=process
-                )
-                num_processed += 1
-                logger.info("tile %s/%s finished", num_processed, total_tiles)
-                yield process_info
-    logger.info("%s tile(s) iterated in %s", str(num_processed), t)
-
-
->>>>>>> b5bfd591
 def _get_zoom_level(zoom, process):
     """Determine zoom levels."""
     if zoom is None:
@@ -904,70 +525,4 @@
     elif len(zoom) == 2:
         return reversed(range(min(zoom), max(zoom)+1))
     elif len(zoom) == 1:
-<<<<<<< HEAD
-        return zoom
-=======
-        return zoom
-
-
-def _process_worker(process, process_tile):
-    """Worker function running the process."""
-    logger.debug((process_tile.id, "running on %s" % current_process().name))
-
-    # skip execution if overwrite is disabled and tile exists
-    if (
-        process.config.mode == "continue" and
-        process.config.output.tiles_exist(process_tile)
-    ):
-        logger.debug((process_tile.id, "tile exists, skipping"))
-        return ProcessInfo(
-            tile=process_tile,
-            processed=False,
-            process_msg="output already exists",
-            written=False,
-            write_msg="nothing written"
-        ), None
-
-    # execute on process tile
-    else:
-        with Timer() as t:
-            try:
-                output = process.execute(process_tile, raise_nodata=True)
-            except MapcheteNodataTile:
-                output = None
-        processor_message = "processed in %s" % t
-        logger.debug((process_tile.id, processor_message))
-        if isinstance(process.config.output, SingleFileOutput):
-            return ProcessInfo(
-                tile=process_tile,
-                processed=True,
-                process_msg=processor_message,
-                written=False,
-                write_msg=None
-            ), output
-        else:
-            writer_info = process.write(process_tile, output)
-            return ProcessInfo(
-                tile=process_tile,
-                processed=True,
-                process_msg=processor_message,
-                written=writer_info.written,
-                write_msg=writer_info.write_msg
-            ), None
-
-
-def _write_on_parent_process(worker_output=None, process=None):
-    process_info, output = worker_output
-    # only write if output is single file, otherwise output has already been written
-    if isinstance(process.config.output, SingleFileOutput):
-        logger.debug("append to file")
-        writer_info = process.write(process_info.tile, output)
-        process_info = ProcessInfo(
-            tile=process_info.tile,
-            processed=process_info.processed,
-            process_msg=process_info.process_msg,
-            written=writer_info.written,
-            write_msg=writer_info.write_msg
-        )
-    return process_info
->>>>>>> b5bfd591
+        return zoom